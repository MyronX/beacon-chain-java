--- conflicted
+++ resolved
@@ -3,13 +3,9 @@
         exclude group: 'junit'
     }
 
-<<<<<<< HEAD
-    api project(':crypto')
-=======
     api(project(':crypto')) {
         exclude group: 'junit'
     }
->>>>>>> b2a81865
 
     api "org.rocksdb:rocksdbjni"
     api "com.googlecode.concurrent-locks:concurrent-locks"
@@ -21,11 +17,4 @@
             excludeTags 'FIX'
         }
     }
-<<<<<<< HEAD
-}
-
-configurations {
-    testImplementation.exclude group: 'junit', module: 'junit'
-=======
->>>>>>> b2a81865
 }