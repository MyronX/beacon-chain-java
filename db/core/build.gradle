dependencies {
    api project(':types')
<<<<<<< HEAD
    
    testImplementation 'com.pholser:junit-quickcheck-core:0.7'
    testImplementation 'ru.vyarus:generics-resolver:3.0.0'
=======
    api project(':crypto')

    api "org.rocksdb:rocksdbjni"
    api "com.googlecode.concurrent-locks:concurrent-locks"
>>>>>>> a1b0c781
}<|MERGE_RESOLUTION|>--- conflicted
+++ resolved
@@ -1,13 +1,10 @@
 dependencies {
     api project(':types')
-<<<<<<< HEAD
-    
-    testImplementation 'com.pholser:junit-quickcheck-core:0.7'
-    testImplementation 'ru.vyarus:generics-resolver:3.0.0'
-=======
     api project(':crypto')
 
     api "org.rocksdb:rocksdbjni"
     api "com.googlecode.concurrent-locks:concurrent-locks"
->>>>>>> a1b0c781
+
+    testImplementation 'com.pholser:junit-quickcheck-core:0.7'
+    testImplementation 'ru.vyarus:generics-resolver:3.0.0'
 }