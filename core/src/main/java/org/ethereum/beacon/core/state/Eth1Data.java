package org.ethereum.beacon.core.state;

import com.google.common.base.MoreObjects;
import com.google.common.base.Objects;
import org.ethereum.beacon.core.BeaconState;
import org.ethereum.beacon.ssz.annotation.SSZ;
import org.ethereum.beacon.ssz.annotation.SSZSerializable;
import tech.pegasys.artemis.ethereum.core.Hash32;
import tech.pegasys.artemis.util.uint.UInt64;

/**
 * Keeps eth1 data.
 *
 * @see BeaconState
 * @see <a
 *     href="https://github.com/ethereum/eth2.0-specs/blob/blob/v0.6.1/specs/core/0_beacon-chain.md#eth1data">Eth1Data</a>
 *     in the spec.
 */
@SSZSerializable
public class Eth1Data {
  public static final Eth1Data EMPTY = new Eth1Data(Hash32.ZERO, UInt64.ZERO, Hash32.ZERO);

  /** Root of the deposit tree. */
  @SSZ private final Hash32 depositRoot;
  /** Total number of deposits. */
  @SSZ private final UInt64 depositCount;
  /** Hash of eth1 block which {@code depositRoot} relates to. */
  @SSZ private final Hash32 blockHash;

  public Eth1Data(Hash32 depositRoot, UInt64 depositCount, Hash32 blockHash) {
    this.depositRoot = depositRoot;
    this.depositCount = depositCount;
    this.blockHash = blockHash;
  }

  public Hash32 getDepositRoot() {
    return depositRoot;
  }

  public UInt64 getDepositCount() {
    return depositCount;
  }

  public Hash32 getBlockHash() {
    return blockHash;
  }

  @Override
  public boolean equals(Object o) {
    if (this == o) {
      return true;
    }
    if (o == null || getClass() != o.getClass()) {
      return false;
    }
    Eth1Data eth1Data = (Eth1Data) o;
    return Objects.equal(depositRoot, eth1Data.depositRoot)
        && Objects.equal(depositCount, eth1Data.depositCount)
        && Objects.equal(blockHash, eth1Data.blockHash);
  }

  @Override
  public int hashCode() {
<<<<<<< HEAD
    int result = depositRoot.hashCode();
    result = 31 * result + blockHash.hashCode();
    return result;
=======
    return Objects.hashCode(depositRoot, depositCount, blockHash);
>>>>>>> ef5555e8
  }

  @Override
  public String toString() {
    return MoreObjects.toStringHelper(this)
        .add("depositRoot", depositRoot.toStringShort())
        .add("depositCount", depositCount)
        .add("block", blockHash.toStringShort())
        .toString();
  }
}<|MERGE_RESOLUTION|>--- conflicted
+++ resolved
@@ -61,13 +61,7 @@
 
   @Override
   public int hashCode() {
-<<<<<<< HEAD
-    int result = depositRoot.hashCode();
-    result = 31 * result + blockHash.hashCode();
-    return result;
-=======
     return Objects.hashCode(depositRoot, depositCount, blockHash);
->>>>>>> ef5555e8
   }
 
   @Override
