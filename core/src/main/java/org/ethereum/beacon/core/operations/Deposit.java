package org.ethereum.beacon.core.operations;

<<<<<<< HEAD
import org.ethereum.beacon.ssz.annotation.SSZSerializable;
=======
import org.ethereum.beacon.core.BeaconBlockBody;
import org.ethereum.beacon.core.operations.deposit.DepositData;
>>>>>>> aa561a30
import tech.pegasys.artemis.ethereum.core.Hash32;
import tech.pegasys.artemis.util.uint.UInt64;
import java.util.Arrays;

<<<<<<< HEAD
@SSZSerializable
=======
/**
 * Requests to add validator to the validator registry.
 *
 * @see BeaconBlockBody
 * @see DepositData
 * @see <a
 *     href="https://github.com/ethereum/eth2.0-specs/blob/master/specs/core/0_beacon-chain.md#deposit>Deposit
 *     in the spec</a>
 */
>>>>>>> aa561a30
public class Deposit {

  /** A branch of receipt's Merkle trie of the deposit contract on PoW net. */
  private final Hash32[] merkleBranch;
  /** An index of receipt's entry in the trie. */
  private final UInt64 merkleTreeIndex;
  /** Deposit data. */
  private final DepositData depositData;

  public Deposit(Hash32[] merkleBranch, UInt64 merkleTreeIndex, DepositData depositData) {
    this.merkleBranch = merkleBranch;
    this.merkleTreeIndex = merkleTreeIndex;
    this.depositData = depositData;
  }

  public Hash32[] getMerkleBranch() {
    return merkleBranch;
  }

  public UInt64 getMerkleTreeIndex() {
    return merkleTreeIndex;
  }

  public DepositData getDepositData() {
    return depositData;
  }

  @Override
  public boolean equals(Object o) {
    if (this == o) return true;
    if (o == null || getClass() != o.getClass()) return false;
    Deposit deposit = (Deposit) o;
    return Arrays.equals(merkleBranch, deposit.merkleBranch) &&
        merkleTreeIndex.equals(deposit.merkleTreeIndex) &&
        depositData.equals(deposit.depositData);
  }
}<|MERGE_RESOLUTION|>--- conflicted
+++ resolved
@@ -1,18 +1,13 @@
 package org.ethereum.beacon.core.operations;
 
-<<<<<<< HEAD
-import org.ethereum.beacon.ssz.annotation.SSZSerializable;
-=======
 import org.ethereum.beacon.core.BeaconBlockBody;
 import org.ethereum.beacon.core.operations.deposit.DepositData;
->>>>>>> aa561a30
+import org.ethereum.beacon.ssz.annotation.SSZSerializable;
 import tech.pegasys.artemis.ethereum.core.Hash32;
 import tech.pegasys.artemis.util.uint.UInt64;
 import java.util.Arrays;
 
-<<<<<<< HEAD
 @SSZSerializable
-=======
 /**
  * Requests to add validator to the validator registry.
  *
@@ -22,7 +17,6 @@
  *     href="https://github.com/ethereum/eth2.0-specs/blob/master/specs/core/0_beacon-chain.md#deposit>Deposit
  *     in the spec</a>
  */
->>>>>>> aa561a30
 public class Deposit {
 
   /** A branch of receipt's Merkle trie of the deposit contract on PoW net. */
