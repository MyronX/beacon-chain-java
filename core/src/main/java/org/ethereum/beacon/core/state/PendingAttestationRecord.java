--- conflicted
+++ resolved
@@ -21,48 +21,29 @@
 public class PendingAttestationRecord {
 
   /** Proof of custody bitfield. */
-  @SSZ private final BytesValue aggregationBitfield;
+  @SSZ private final Bitfield aggregationBitfield;
   /** Signed data. */
   @SSZ private final AttestationData data;
   /** Attester participation bitfield. */
-<<<<<<< HEAD
-  @SSZ private final BytesValue custodyBitfield;
-=======
-  @SSZ private final Bitfield participationBitfield;
-  /** Proof of custody bitfield. */
   @SSZ private final Bitfield custodyBitfield;
->>>>>>> b7c086bd
   /** Slot in which it was included. */
   @SSZ private final SlotNumber inclusionSlot;
 
-<<<<<<< HEAD
-  public PendingAttestationRecord(BytesValue aggregationBitfield,
-      AttestationData data, BytesValue custodyBitfield,
+  public PendingAttestationRecord(Bitfield aggregationBitfield,
+      AttestationData data, Bitfield custodyBitfield,
       SlotNumber inclusionSlot) {
     this.aggregationBitfield = aggregationBitfield;
-=======
-  public PendingAttestationRecord(
-      AttestationData data,
-      Bitfield participationBitfield,
-      Bitfield custodyBitfield,
-      SlotNumber slotIncluded) {
->>>>>>> b7c086bd
     this.data = data;
     this.custodyBitfield = custodyBitfield;
     this.inclusionSlot = inclusionSlot;
   }
 
-  public BytesValue getAggregationBitfield() {
+  public Bitfield getAggregationBitfield() {
     return aggregationBitfield;
   }
 
-<<<<<<< HEAD
   public AttestationData getData() {
     return data;
-=======
-  public Bitfield getParticipationBitfield() {
-    return participationBitfield;
->>>>>>> b7c086bd
   }
 
   public Bitfield getCustodyBitfield() {
