--- conflicted
+++ resolved
@@ -43,10 +43,6 @@
     this(
         ensureMaxSize(aggregationBits, specConstants),
         data,
-<<<<<<< HEAD
-=======
-        ensureMaxSize(custodyBits, specConstants),
->>>>>>> 476389ec
         signature);
   }
 
@@ -78,23 +74,17 @@
   public Attestation withAggregationBits(Bitlist aggregationBits, SpecConstants specConstants) {
     assert BLSSignature.ZERO.equals(signature);
     return new Attestation(
-        ensureMaxSize(aggregationBits, specConstants), data, custodyBits, BLSSignature.ZERO);
+        ensureMaxSize(aggregationBits, specConstants), data, BLSSignature.ZERO);
   }
 
   public Attestation withData(AttestationData data) {
     assert BLSSignature.ZERO.equals(signature);
-    return new Attestation(aggregationBits, data, custodyBits, BLSSignature.ZERO);
-  }
-
-  public Attestation withCustodyBits(Bitlist custodyBits, SpecConstants specConstants) {
-    assert BLSSignature.ZERO.equals(signature);
-    return new Attestation(
-        aggregationBits, data, ensureMaxSize(custodyBits, specConstants), BLSSignature.ZERO);
+    return new Attestation(aggregationBits, data, BLSSignature.ZERO);
   }
 
   public Attestation withSignature(BLSSignature signature) {
     assert BLSSignature.ZERO.equals(signature);
-    return new Attestation(aggregationBits, data, custodyBits, signature);
+    return new Attestation(aggregationBits, data, signature);
   }
 
   @Override
