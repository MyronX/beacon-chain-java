--- conflicted
+++ resolved
@@ -43,10 +43,6 @@
     this(
         ensureMaxSize(aggregationBits, specConstants),
         data,
-<<<<<<< HEAD
-        ensureMaxSize(custodyBits, specConstants),
-=======
->>>>>>> c8015d80
         signature);
   }
 
@@ -84,12 +80,6 @@
   public Attestation withData(AttestationData data) {
     assert BLSSignature.ZERO.equals(signature);
     return new Attestation(aggregationBits, data, custodyBits, BLSSignature.ZERO);
-  }
-
-  public Attestation withCustodyBits(Bitlist custodyBits, SpecConstants specConstants) {
-    assert BLSSignature.ZERO.equals(signature);
-    return new Attestation(
-        aggregationBits, data, ensureMaxSize(custodyBits, specConstants), BLSSignature.ZERO);
   }
 
   public Attestation withSignature(BLSSignature signature) {
