--- conflicted
+++ resolved
@@ -7,12 +7,6 @@
 import org.ethereum.beacon.core.types.Bitfield;
 import org.ethereum.beacon.ssz.annotation.SSZ;
 import org.ethereum.beacon.ssz.annotation.SSZSerializable;
-<<<<<<< HEAD
-import org.ethereum.beacon.types.Bitfield;
-import tech.pegasys.artemis.util.bytes.Bytes96;
-import tech.pegasys.artemis.util.bytes.BytesValue;
-=======
->>>>>>> 28fe6cc7
 
 /**
  * Attests on a block linked to particular slot in particular shard.
@@ -40,17 +34,6 @@
       Bitfield participationBitfield,
       Bitfield custodyBitfield,
       BLSSignature aggregateSignature) {
-    this.data = data;
-    this.participationBitfield = new Bitfield(participationBitfield.getArrayUnsafe());
-    this.custodyBitfield = new Bitfield(custodyBitfield.getArrayUnsafe());
-    this.aggregateSignature = aggregateSignature;
-  }
-
-  public Attestation(
-      AttestationData data,
-      Bitfield participationBitfield,
-      Bitfield custodyBitfield,
-      Bytes96 aggregateSignature) {
     this.data = data;
     this.participationBitfield = participationBitfield;
     this.custodyBitfield = custodyBitfield;
