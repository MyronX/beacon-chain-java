package org.ethereum.beacon.core;

import tech.pegasys.artemis.ethereum.core.Hash;

<<<<<<< HEAD
public interface Hashable<H extends Hash> {

  H getHash();
=======
/** An interface of a hashable entity. */
public interface Hashable {

  /**
   * Returns a hash of the object.
   *
   * @return a hash.
   */
  Hash32 getHash();
>>>>>>> b9542e5f
}<|MERGE_RESOLUTION|>--- conflicted
+++ resolved
@@ -2,19 +2,13 @@
 
 import tech.pegasys.artemis.ethereum.core.Hash;
 
-<<<<<<< HEAD
+/** An interface of a hashable entity. */
 public interface Hashable<H extends Hash> {
-
-  H getHash();
-=======
-/** An interface of a hashable entity. */
-public interface Hashable {
 
   /**
    * Returns a hash of the object.
    *
    * @return a hash.
    */
-  Hash32 getHash();
->>>>>>> b9542e5f
+  H getHash();
 }