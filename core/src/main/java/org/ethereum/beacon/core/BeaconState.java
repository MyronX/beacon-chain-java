package org.ethereum.beacon.core;

import java.util.List;
import java.util.stream.Collectors;
import javax.annotation.Nullable;
import org.ethereum.beacon.core.operations.attestation.Crosslink;
import org.ethereum.beacon.core.spec.SpecConstants;
import org.ethereum.beacon.core.state.BeaconStateImpl;
import org.ethereum.beacon.core.state.Eth1Data;
import org.ethereum.beacon.core.state.Eth1DataVote;
import org.ethereum.beacon.core.state.Fork;
import org.ethereum.beacon.core.state.PendingAttestation;
import org.ethereum.beacon.core.state.ValidatorRecord;
import org.ethereum.beacon.core.types.Bitfield64;
import org.ethereum.beacon.core.types.EpochNumber;
import org.ethereum.beacon.core.types.Gwei;
import org.ethereum.beacon.core.types.ShardNumber;
import org.ethereum.beacon.core.types.SlotNumber;
import org.ethereum.beacon.core.types.Time;
import org.ethereum.beacon.core.types.ValidatorIndex;
import org.ethereum.beacon.ssz.annotation.SSZ;
import tech.pegasys.artemis.ethereum.core.Hash32;
import tech.pegasys.artemis.util.collections.ReadList;
import tech.pegasys.artemis.util.uint.UInt64;

/**
 * Beacon chain state.
 *
 * @see BeaconBlock
 * @see <a
 *     href="https://github.com/ethereum/eth2.0-specs/blob/v0.5.0/specs/core/0_beacon-chain.md#beacon-state">BeaconState
 *     in the spec</a>
 */
public interface BeaconState {

  static BeaconState getEmpty() {
    return new BeaconStateImpl();
  }

  /** ******* Misc ********* */

  /** Slot number that this state was calculated in. */
  @SSZ SlotNumber getSlot();

  /** ******* Validator registry ********* */

  /** Timestamp of the genesis. */
  @SSZ Time getGenesisTime();

  /** Fork data corresponding to the {@link #getSlot()}. */
<<<<<<< HEAD
  @SSZ ForkData getForkData();
=======
  Fork getFork();
>>>>>>> 427e00b9

  /** Validator registry records. */
  @SSZ ReadList<ValidatorIndex, ValidatorRecord> getValidatorRegistry();

  /** Validator balances. */
  @SSZ ReadList<ValidatorIndex, Gwei> getValidatorBalances();

  /** Slot number of last validator registry change. */
  @SSZ EpochNumber getValidatorRegistryUpdateEpoch();

  /** ******* Randomness and committees ********* */

  /** The most recent randao mixes. */
  @SSZ ReadList<EpochNumber, Hash32> getLatestRandaoMixes();

  @SSZ ShardNumber getPreviousShufflingStartShard();

  @SSZ ShardNumber getCurrentShufflingStartShard();

  @SSZ EpochNumber getPreviousShufflingEpoch();

  @SSZ EpochNumber getCurrentShufflingEpoch();

  @SSZ Hash32 getPreviousShufflingSeed();

  @SSZ Hash32 getCurrentShufflingSeed();

  /********* Finality **********/

<<<<<<< HEAD
  /** Latest justified epoch before {@link #getJustifiedEpoch()}. */
  @SSZ EpochNumber getPreviousJustifiedEpoch();

  /** Latest justified epoch. */
  @SSZ EpochNumber getJustifiedEpoch();
=======
  ReadList<Integer, PendingAttestation> getPreviousEpochAttestations();

  ReadList<Integer, PendingAttestation> getCurrentEpochAttestations();

  /** Latest justified epoch before {@link #getCurrentJustifiedEpoch()}. */
  EpochNumber getPreviousJustifiedEpoch();

  /** Latest justified epoch. */
  EpochNumber getCurrentJustifiedEpoch();

  Hash32 getPreviousJustifiedRoot();

  Hash32 getCurrentJustifiedRoot();
>>>>>>> 427e00b9

  /** Bitfield of latest justified slots (epochs). */
  @SSZ Bitfield64 getJustificationBitfield();

  /** Latest finalized slot. */
  @SSZ EpochNumber getFinalizedEpoch();

  Hash32 getFinalizedRoot();

  /** ******* Recent state ********* */

  /** Latest crosslink record for each shard. */
<<<<<<< HEAD
  @SSZ ReadList<ShardNumber, Crosslink> getLatestCrosslinks();

  /** Latest block hashes for each shard. */
  @SSZ ReadList<SlotNumber, Hash32> getLatestBlockRoots();

  /** Latest block hashes for each shard. */
  @SSZ ReadList<EpochNumber, Hash32> getLatestActiveIndexRoots();
=======
  ReadList<ShardNumber, Crosslink> getPreviousCrosslinks();

  ReadList<ShardNumber, Crosslink> getCurrentCrosslinks();

  ReadList<SlotNumber, Hash32> getLatestBlockRoots();

  ReadList<SlotNumber, Hash32> getLatestStateRoots();

  ReadList<EpochNumber, Hash32> getLatestActiveIndexRoots();
>>>>>>> 427e00b9

  /** Balances slashed at every withdrawal period */
  @SSZ ReadList<EpochNumber, Gwei> getLatestSlashedBalances();

<<<<<<< HEAD
  /** Attestations that has not been processed yet. */
  @SSZ ReadList<Integer, PendingAttestationRecord> getLatestAttestations();

  /**
   * Latest hashes of {@link #getLatestBlockRoots()} list calculated when its length got exceeded
   * LATEST_BLOCK_ROOTS_LENGTH.
   */
  @SSZ ReadList<Integer, Hash32> getBatchedBlockRoots();
=======
  BeaconBlockHeader getLatestBlockHeader();

  ReadList<Integer, Hash32> getHistoricalRoots();
>>>>>>> 427e00b9

  /** ******* PoW receipt root ********* */

  /** Latest processed eth1 data. */
  @SSZ Eth1Data getLatestEth1Data();

  /** Eth1 data that voting is still in progress for. */
  @SSZ ReadList<Integer, Eth1DataVote> getEth1DataVotes();

  /** The most recent Eth1 deposit index */
  @SSZ UInt64 getDepositIndex();

  /**
   * Returns mutable copy of this state. Any changes made to returned copy shouldn't affect this
   * instance
   */
  MutableBeaconState createMutableCopy();

  default boolean equalsHelper(BeaconState other) {
    return getSlot().equals(other.getSlot())
        && getGenesisTime().equals(other.getGenesisTime())
        && getForkData().equals(other.getForkData())
        && getValidatorRegistry().equals(other.getValidatorRegistry())
        && getValidatorBalances().equals(other.getValidatorBalances())
        && getValidatorRegistryUpdateEpoch().equals(other.getValidatorRegistryUpdateEpoch())
        && getLatestRandaoMixes().equals(other.getLatestRandaoMixes())
        && getPreviousShufflingStartShard().equals(other.getPreviousShufflingStartShard())
        && getCurrentShufflingStartShard().equals(other.getCurrentShufflingStartShard())
        && getPreviousShufflingEpoch().equals(other.getPreviousShufflingEpoch())
        && getCurrentShufflingEpoch().equals(other.getCurrentShufflingEpoch())
        && getPreviousShufflingSeed().equals(other.getPreviousShufflingSeed())
        && getCurrentShufflingSeed().equals(other.getCurrentShufflingSeed())
        && getPreviousJustifiedEpoch().equals(other.getPreviousJustifiedEpoch())
        && getJustifiedEpoch().equals(other.getJustifiedEpoch())
        && getJustificationBitfield().equals(other.getJustificationBitfield())
        && getFinalizedEpoch().equals(other.getFinalizedEpoch())
        && getLatestCrosslinks().equals(other.getLatestCrosslinks())
        && getLatestBlockRoots().equals(other.getLatestBlockRoots())
        && getLatestActiveIndexRoots().equals(other.getLatestActiveIndexRoots())
        && getLatestSlashedBalances().equals(other.getLatestSlashedBalances())
        && getLatestAttestations().equals(other.getLatestAttestations())
        && getBatchedBlockRoots().equals(other.getBatchedBlockRoots())
        && getLatestEth1Data().equals(other.getLatestEth1Data())
        && getEth1DataVotes().equals(other.getEth1DataVotes())
        && getDepositIndex().equals(other.getDepositIndex());
  }

  default String toStringShort(@Nullable SpecConstants spec) {
    String ret = "BeaconState["
        + "@ " + getSlot().toString(spec, getGenesisTime())
        + ", " + getFork().toString(spec)
        + ", validators: " + getValidatorRegistry().size()
        + " updated at epoch " + getValidatorRegistryUpdateEpoch().toString(spec)
        + ", just/final epoch: " + getCurrentJustifiedEpoch().toString(spec) + "/" + getFinalizedEpoch().toString(spec);
    if (spec != null) {
      ret += ", latestBlocks=[...";
      for (SlotNumber slot : getSlot().minus(3).iterateTo(getSlot())) {
        Hash32 blockRoot = getLatestBlockRoots().get(slot.modulo(spec.getSlotsPerHistoricalRoot()));
        ret += ", " + blockRoot.toStringShort();
      }
      ret += "]";

      List<PendingAttestation> attestations = getCurrentEpochAttestations().listCopy();
      attestations.addAll(getPreviousEpochAttestations().listCopy());

      ret += ", attest:["
          + attestations.stream().map(ar -> ar.toStringShort(spec)).collect(Collectors.joining(", "))
          + "]";
    }
    ret += "]";

    return ret;
  }
}<|MERGE_RESOLUTION|>--- conflicted
+++ resolved
@@ -48,11 +48,7 @@
   @SSZ Time getGenesisTime();
 
   /** Fork data corresponding to the {@link #getSlot()}. */
-<<<<<<< HEAD
-  @SSZ ForkData getForkData();
-=======
-  Fork getFork();
->>>>>>> 427e00b9
+  @SSZ Fork getFork();
 
   /** Validator registry records. */
   @SSZ ReadList<ValidatorIndex, ValidatorRecord> getValidatorRegistry();
@@ -82,27 +78,19 @@
 
   /********* Finality **********/
 
-<<<<<<< HEAD
-  /** Latest justified epoch before {@link #getJustifiedEpoch()}. */
-  @SSZ EpochNumber getPreviousJustifiedEpoch();
-
-  /** Latest justified epoch. */
-  @SSZ EpochNumber getJustifiedEpoch();
-=======
   ReadList<Integer, PendingAttestation> getPreviousEpochAttestations();
 
   ReadList<Integer, PendingAttestation> getCurrentEpochAttestations();
 
   /** Latest justified epoch before {@link #getCurrentJustifiedEpoch()}. */
-  EpochNumber getPreviousJustifiedEpoch();
+  @SSZ EpochNumber getPreviousJustifiedEpoch();
 
   /** Latest justified epoch. */
-  EpochNumber getCurrentJustifiedEpoch();
+  @SSZ EpochNumber getCurrentJustifiedEpoch();
 
   Hash32 getPreviousJustifiedRoot();
 
   Hash32 getCurrentJustifiedRoot();
->>>>>>> 427e00b9
 
   /** Bitfield of latest justified slots (epochs). */
   @SSZ Bitfield64 getJustificationBitfield();
@@ -115,43 +103,22 @@
   /** ******* Recent state ********* */
 
   /** Latest crosslink record for each shard. */
-<<<<<<< HEAD
-  @SSZ ReadList<ShardNumber, Crosslink> getLatestCrosslinks();
-
-  /** Latest block hashes for each shard. */
-  @SSZ ReadList<SlotNumber, Hash32> getLatestBlockRoots();
-
-  /** Latest block hashes for each shard. */
-  @SSZ ReadList<EpochNumber, Hash32> getLatestActiveIndexRoots();
-=======
-  ReadList<ShardNumber, Crosslink> getPreviousCrosslinks();
+  @SSZ ReadList<ShardNumber, Crosslink> getPreviousCrosslinks();
 
   ReadList<ShardNumber, Crosslink> getCurrentCrosslinks();
 
-  ReadList<SlotNumber, Hash32> getLatestBlockRoots();
+  @SSZ ReadList<SlotNumber, Hash32> getLatestBlockRoots();
 
   ReadList<SlotNumber, Hash32> getLatestStateRoots();
 
-  ReadList<EpochNumber, Hash32> getLatestActiveIndexRoots();
->>>>>>> 427e00b9
+  @SSZ ReadList<EpochNumber, Hash32> getLatestActiveIndexRoots();
 
   /** Balances slashed at every withdrawal period */
   @SSZ ReadList<EpochNumber, Gwei> getLatestSlashedBalances();
 
-<<<<<<< HEAD
-  /** Attestations that has not been processed yet. */
-  @SSZ ReadList<Integer, PendingAttestationRecord> getLatestAttestations();
+  @SSZ BeaconBlockHeader getLatestBlockHeader();
 
-  /**
-   * Latest hashes of {@link #getLatestBlockRoots()} list calculated when its length got exceeded
-   * LATEST_BLOCK_ROOTS_LENGTH.
-   */
-  @SSZ ReadList<Integer, Hash32> getBatchedBlockRoots();
-=======
-  BeaconBlockHeader getLatestBlockHeader();
-
-  ReadList<Integer, Hash32> getHistoricalRoots();
->>>>>>> 427e00b9
+  @SSZ ReadList<Integer, Hash32> getHistoricalRoots();
 
   /** ******* PoW receipt root ********* */
 
@@ -173,7 +140,7 @@
   default boolean equalsHelper(BeaconState other) {
     return getSlot().equals(other.getSlot())
         && getGenesisTime().equals(other.getGenesisTime())
-        && getForkData().equals(other.getForkData())
+        && getFork().equals(other.getFork())
         && getValidatorRegistry().equals(other.getValidatorRegistry())
         && getValidatorBalances().equals(other.getValidatorBalances())
         && getValidatorRegistryUpdateEpoch().equals(other.getValidatorRegistryUpdateEpoch())
