package org.ethereum.beacon.core;

<<<<<<< HEAD
import org.ethereum.beacon.ssz.annotation.SSZSerializable;
=======
import static java.util.Collections.emptyList;

import java.util.ArrayList;
import java.util.List;
import org.ethereum.beacon.core.operations.CustodyChallenge;
import org.ethereum.beacon.core.state.DepositRootVote;
import org.ethereum.beacon.core.state.CrosslinkRecord;
import org.ethereum.beacon.core.state.ForkData;
import org.ethereum.beacon.core.state.PendingAttestationRecord;
import org.ethereum.beacon.core.state.ShardCommittee;
import org.ethereum.beacon.core.state.ShardCommittees;
import org.ethereum.beacon.core.state.ValidatorRecord;
>>>>>>> aa561a30
import tech.pegasys.artemis.ethereum.core.Hash32;
import tech.pegasys.artemis.util.uint.UInt64;

/**
 * Beacon chain state.
 *
 * @see BeaconBlock
 * @see <a
 *     href="https://github.com/ethereum/eth2.0-specs/blob/master/specs/core/0_beacon-chain.md#beaconstate">BeaconState
 *     in the spec</a>
 */
public class BeaconState implements Hashable<Hash32> {

  public static final BeaconState EMPTY =
      new BeaconState(
          UInt64.ZERO,
          UInt64.ZERO,
          ForkData.EMPTY,
          emptyList(),
          emptyList(),
          UInt64.ZERO,
          UInt64.ZERO,
          Hash32.ZERO,
          emptyList(),
          emptyList(),
          ShardCommittees.EMPTY,
          emptyList(),
          UInt64.ZERO,
          UInt64.ZERO,
          UInt64.ZERO,
          UInt64.ZERO,
          emptyList(),
          emptyList(),
          emptyList(),
          emptyList(),
          emptyList(),
          Hash32.ZERO,
          emptyList());

  /* Misc */

  /** Slot number that this state was calculated in. */
  private final UInt64 slot;
  /** Timestamp of the genesis. */
  private final UInt64 genesisTime;
  /** Fork data corresponding to the {@link #slot}. */
  private final ForkData forkData;

  /* Validator registry */

  /** Validator registry records. */
  private final List<ValidatorRecord> validatorRegistry;
  /** Validator balances. */
  private final List<UInt64> validatorBalances;
  /** Slot number of last validator registry change. */
  private final UInt64 validatorRegistryLatestChangeSlot;
  /** A nonce for validator registry exits. */
  private final UInt64 validatorRegistryExitCount;
  /** A hash of latest validator registry delta. */
  private final Hash32 validatorRegistryDeltaChainTip;

  /* Randomness and committees */

  /** The most recent randao mixes. */
  private final List<Hash32> latestRandaoMixes;
  /** The most recent VDF outputs. */
  private final List<Hash32> latestVdfOutputs;
  /** Which committee assigned to which shard on which slot. */
  private final ShardCommittee[][] shardCommitteesAtSlots;

  /** Proof of custody placeholder. */
  private final List<CustodyChallenge> custodyChallenges;

  /* Finality */

  /** Latest justified slot before {@link #justifiedSlot}. */
  private final UInt64 previousJustifiedSlot;
  /** Latest justified slot. */
  private final UInt64 justifiedSlot;
  /** Bitfield of latest justified slots (epochs). */
  private final UInt64 justificationBitfield;
  /** Latest finalized slot. */
  private final UInt64 finalizedSlot;

  /* Recent state */

  /** Latest crosslink record for each shard. */
  private final List<CrosslinkRecord> latestCrosslinks;
  /** Latest block hashes for each shard. */
  private final List<Hash32> latestBlockRoots;
  /** Indices of validators that has been ejected lately. */
  private final List<UInt64> latestPenalizedExitBalances;
  /** Attestations that has not been processed yet. */
  private final List<PendingAttestationRecord> latestAttestations;
  /**
   * Latest hashes of {@link #latestBlockRoots} list calculated when its length got exceeded {@link
   * #LATEST_BLOCK_ROOTS_LENGTH}.
   */
  private final List<Hash32> batchedBlockRoots;

  /* PoW receipt root */

  /** Latest processed receipt root from PoW deposit contract. */
  private final Hash32 latestDepositRoot;
  /** Receipt roots that voting is still in progress for. */
  private final List<DepositRootVote> depositRootVotes;

  public BeaconState(
      UInt64 slot,
      UInt64 genesisTime,
      ForkData forkData,
      List<ValidatorRecord> validatorRegistry,
      List<UInt64> validatorBalances,
      UInt64 validatorRegistryLatestChangeSlot,
      UInt64 validatorRegistryExitCount,
      Hash32 validatorRegistryDeltaChainTip,
      List<Hash32> latestRandaoMixes,
      List<Hash32> latestVdfOutputs,
      ShardCommittee[][] shardCommitteesAtSlots,
      List<CustodyChallenge> custodyChallenges,
      UInt64 previousJustifiedSlot,
      UInt64 justifiedSlot,
      UInt64 justificationBitfield,
      UInt64 finalizedSlot,
      List<CrosslinkRecord> latestCrosslinks,
      List<Hash32> latestBlockRoots,
      List<UInt64> latestPenalizedExitBalances,
      List<PendingAttestationRecord> latestAttestations,
      List<Hash32> batchedBlockRoots,
      Hash32 latestDepositRoot,
      List<DepositRootVote> depositRootVotes) {
    this.slot = slot;
    this.genesisTime = genesisTime;
    this.forkData = forkData;
    this.validatorRegistry = validatorRegistry;
    this.validatorBalances = validatorBalances;
    this.validatorRegistryLatestChangeSlot = validatorRegistryLatestChangeSlot;
    this.validatorRegistryExitCount = validatorRegistryExitCount;
    this.validatorRegistryDeltaChainTip = validatorRegistryDeltaChainTip;
    this.latestRandaoMixes = latestRandaoMixes;
    this.latestVdfOutputs = latestVdfOutputs;
    this.shardCommitteesAtSlots = shardCommitteesAtSlots;
    this.custodyChallenges = custodyChallenges;
    this.previousJustifiedSlot = previousJustifiedSlot;
    this.justifiedSlot = justifiedSlot;
    this.justificationBitfield = justificationBitfield;
    this.finalizedSlot = finalizedSlot;
    this.latestCrosslinks = latestCrosslinks;
    this.latestBlockRoots = latestBlockRoots;
    this.latestPenalizedExitBalances = latestPenalizedExitBalances;
    this.latestAttestations = latestAttestations;
    this.batchedBlockRoots = batchedBlockRoots;
    this.latestDepositRoot = latestDepositRoot;
    this.depositRootVotes = depositRootVotes;
  }

  public UInt64 getSlot() {
    return slot;
  }

  public UInt64 getGenesisTime() {
    return genesisTime;
  }

  public ForkData getForkData() {
    return forkData;
  }

  public List<ValidatorRecord> extractValidatorRegistry() {
    return new ArrayList<>(validatorRegistry);
  }

  public List<ValidatorRecord> getValidatorRegistryUnsafe() {
    return validatorRegistry;
  }

  public List<UInt64> extractValidatorBalances() {
    return new ArrayList<>(validatorBalances);
  }

  public List<UInt64> getValidatorBalancesUnsafe() {
    return validatorBalances;
  }

  public UInt64 getValidatorRegistryLatestChangeSlot() {
    return validatorRegistryLatestChangeSlot;
  }

  public UInt64 getValidatorRegistryExitCount() {
    return validatorRegistryExitCount;
  }

  public Hash32 getValidatorRegistryDeltaChainTip() {
    return validatorRegistryDeltaChainTip;
  }

  public List<Hash32> getLatestRandaoMixesUnsafe() {
    return latestRandaoMixes;
  }

  public List<Hash32> extractLatestRandaoMixes() {
    return new ArrayList<>(latestRandaoMixes);
  }

  public List<Hash32> getLatestVdfOutputsUnsafe() {
    return latestVdfOutputs;
  }

  public List<Hash32> extractLatestVdfOutputs() {
    return new ArrayList<>(latestVdfOutputs);
  }

  public ShardCommittee[][] getShardCommitteesAtSlotsUnsafe() {
    return shardCommitteesAtSlots;
  }

  public List<CustodyChallenge> getCustodyChallengesUnsafe() {
    return custodyChallenges;
  }

  public List<CustodyChallenge> extractCustodyChallenges() {
    return new ArrayList<>(custodyChallenges);
  }

  public UInt64 getPreviousJustifiedSlot() {
    return previousJustifiedSlot;
  }

  public UInt64 getJustifiedSlot() {
    return justifiedSlot;
  }

  public UInt64 getJustificationBitfield() {
    return justificationBitfield;
  }

  public UInt64 getFinalizedSlot() {
    return finalizedSlot;
  }

  public List<CrosslinkRecord> getLatestCrosslinksUnsafe() {
    return latestCrosslinks;
  }

  public List<CrosslinkRecord> extractLatestCrosslinks() {
    return new ArrayList<>(latestCrosslinks);
  }

  public List<Hash32> getLatestBlockRootsUnsafe() {
    return latestBlockRoots;
  }

<<<<<<< HEAD
@SSZSerializable
public class BeaconState implements Hashable {
  public static final BeaconState EMPTY = new BeaconState();
=======
  public List<Hash32> extractLatestBlockRoots() {
    return new ArrayList<>(latestBlockRoots);
  }

  public List<UInt64> getLatestPenalizedExitBalancesUnsafe() {
    return latestPenalizedExitBalances;
  }

  public List<UInt64> extractLatestPenalizedExitBalances() {
    return new ArrayList<>(latestPenalizedExitBalances);
  }

  public List<PendingAttestationRecord> getLatestAttestationsUnsafe() {
    return latestAttestations;
  }

  public List<PendingAttestationRecord> extractLatestAttestations() {
    return new ArrayList<>(latestAttestations);
  }

  public List<Hash32> getBatchedBlockRootsUnsafe() {
    return batchedBlockRoots;
  }

  public List<Hash32> extractBatchedBlockRoots() {
    return new ArrayList<>(batchedBlockRoots);
  }

  public Hash32 getLatestDepositRoot() {
    return latestDepositRoot;
  }

  public List<DepositRootVote> getDepositRootVotesUnsafe() {
    return depositRootVotes;
  }

  public List<DepositRootVote> extractDepositRootVotes() {
    return new ArrayList<>(depositRootVotes);
  }
>>>>>>> aa561a30

  @Override
  public Hash32 getHash() {
    return Hash32.ZERO;
  }

<<<<<<< HEAD
  @Override
  public boolean equals(Object o) {
    if (this == o) return true;
    if (o == null || getClass() != o.getClass()) return false;
    BeaconState that = (BeaconState) o;
    return that.getHash().equals(((BeaconState) o).getHash());
=======
  public static class Builder {

    /* Misc */
    private UInt64 slot;
    private UInt64 genesisTime;
    private ForkData forkData;

    /* Validator registry */
    private List<ValidatorRecord> validatorRegistry;
    private List<UInt64> validatorBalances;
    private UInt64 validatorRegistryLatestChangeSlot;
    private UInt64 validatorRegistryExitCount;
    private Hash32 validatorRegistryDeltaChainTip;

    /* Randomness and committees */
    private List<Hash32> latestRandaoMixes;
    private List<Hash32> latestVdfOutputs;
    private ShardCommittee[][] shardCommitteesAtSlots;

    /* Proof of custody placeholder. */
    private List<CustodyChallenge> custodyChallenges;

    /* Finality */
    private UInt64 previousJustifiedSlot;
    private UInt64 justifiedSlot;
    private UInt64 justificationBitfield;
    private UInt64 finalizedSlot;

    /* Recent state */

    private List<CrosslinkRecord> latestCrosslinks;
    private List<Hash32> latestBlockRoots;
    private List<UInt64> latestPenalizedExitBalances;
    private List<PendingAttestationRecord> latestAttestations;
    private List<Hash32> batchedBlockRoots;

    /* PoW receipt root */
    private Hash32 latestDepositRoot;
    private List<DepositRootVote> depositRootVotes;

    private Builder() {}

    public static Builder fromState(BeaconState state) {
      Builder builder = new Builder();

      builder.slot = state.slot;
      builder.genesisTime = state.genesisTime;
      builder.forkData = state.forkData;

      builder.validatorRegistry = state.validatorRegistry;
      builder.validatorBalances = state.validatorBalances;
      builder.validatorRegistryLatestChangeSlot = state.validatorRegistryLatestChangeSlot;
      builder.validatorRegistryExitCount = state.validatorRegistryExitCount;
      builder.validatorRegistryDeltaChainTip = state.validatorRegistryDeltaChainTip;

      builder.latestRandaoMixes = state.latestRandaoMixes;
      builder.latestVdfOutputs = state.latestVdfOutputs;
      builder.shardCommitteesAtSlots = state.shardCommitteesAtSlots;

      builder.custodyChallenges = state.custodyChallenges;

      builder.previousJustifiedSlot = state.previousJustifiedSlot;
      builder.justifiedSlot = state.justifiedSlot;
      builder.justificationBitfield = state.justificationBitfield;
      builder.finalizedSlot = state.finalizedSlot;

      builder.latestCrosslinks = state.latestCrosslinks;
      builder.latestBlockRoots = state.latestBlockRoots;
      builder.latestPenalizedExitBalances = state.latestPenalizedExitBalances;
      builder.latestAttestations = state.latestAttestations;
      builder.batchedBlockRoots = state.batchedBlockRoots;

      builder.latestDepositRoot = state.latestDepositRoot;
      builder.depositRootVotes = state.depositRootVotes;

      return builder;
    }

    public static Builder createEmpty() {
      return new Builder();
    }

    /**
     * A shortcut to {@link #fromState(BeaconState)} with {@code state} parameter set to {@link
     * #EMPTY} value.
     *
     * <p><strong>Note:</strong> these defaults are not the defaults from initial state.
     *
     * @return a builder.
     */
    public static Builder createWithDefaults() {
      return fromState(EMPTY);
    }

    public BeaconState build() {
      assert slot != null;
      assert genesisTime != null;
      assert forkData != null;
      assert validatorRegistry != null;
      assert validatorBalances != null;
      assert validatorRegistryLatestChangeSlot != null;
      assert validatorRegistryExitCount != null;
      assert validatorRegistryDeltaChainTip != null;
      assert latestRandaoMixes != null;
      assert latestVdfOutputs != null;
      assert shardCommitteesAtSlots != null;
      assert custodyChallenges != null;
      assert previousJustifiedSlot != null;
      assert justifiedSlot != null;
      assert justificationBitfield != null;
      assert finalizedSlot != null;
      assert latestCrosslinks != null;
      assert latestBlockRoots != null;
      assert latestPenalizedExitBalances != null;
      assert latestAttestations != null;
      assert batchedBlockRoots != null;
      assert latestDepositRoot != null;
      assert depositRootVotes != null;

      return new BeaconState(
          slot,
          genesisTime,
          forkData,
          validatorRegistry,
          validatorBalances,
          validatorRegistryLatestChangeSlot,
          validatorRegistryExitCount,
          validatorRegistryDeltaChainTip,
          latestRandaoMixes,
          latestVdfOutputs,
          shardCommitteesAtSlots,
          custodyChallenges,
          previousJustifiedSlot,
          justifiedSlot,
          justificationBitfield,
          finalizedSlot,
          latestCrosslinks,
          latestBlockRoots,
          latestPenalizedExitBalances,
          latestAttestations,
          batchedBlockRoots,
          latestDepositRoot,
          depositRootVotes);
    }

    public Builder withSlot(UInt64 slot) {
      this.slot = slot;
      return this;
    }

    public Builder withGenesisTime(UInt64 genesisTime) {
      this.genesisTime = genesisTime;
      return this;
    }

    public Builder withForkData(ForkData forkData) {
      this.forkData = forkData;
      return this;
    }

    public Builder withValidatorRegistry(List<ValidatorRecord> validatorRegistry) {
      this.validatorRegistry = validatorRegistry;
      return this;
    }

    public Builder withValidatorBalances(List<UInt64> validatorBalances) {
      this.validatorBalances = validatorBalances;
      return this;
    }

    public Builder withValidatorRegistryLatestChangeSlot(UInt64 validatorRegistryLatestChangeSlot) {
      this.validatorRegistryLatestChangeSlot = validatorRegistryLatestChangeSlot;
      return this;
    }

    public Builder withValidatorRegistryExitCount(UInt64 validatorRegistryExitCount) {
      this.validatorRegistryExitCount = validatorRegistryExitCount;
      return this;
    }

    public Builder withValidatorRegistryDeltaChainTip(Hash32 validatorRegistryDeltaChainTip) {
      this.validatorRegistryDeltaChainTip = validatorRegistryDeltaChainTip;
      return this;
    }

    public Builder withLatestRandaoMixes(List<Hash32> latestRandaoMixes) {
      this.latestRandaoMixes = latestRandaoMixes;
      return this;
    }

    public Builder withLatestVdfOutputs(List<Hash32> latestVdfOutputs) {
      this.latestVdfOutputs = latestVdfOutputs;
      return this;
    }

    public Builder withShardCommitteesAtSlots(ShardCommittee[][] shardCommitteesAtSlots) {
      this.shardCommitteesAtSlots = shardCommitteesAtSlots;
      return this;
    }

    public Builder withCustodyChallenges(List<CustodyChallenge> custodyChallenges) {
      this.custodyChallenges = custodyChallenges;
      return this;
    }

    public Builder withPreviousJustifiedSlot(UInt64 previousJustifiedSlot) {
      this.previousJustifiedSlot = previousJustifiedSlot;
      return this;
    }

    public Builder withJustifiedSlot(UInt64 justifiedSlot) {
      this.justifiedSlot = justifiedSlot;
      return this;
    }

    public Builder withJustificationBitfield(UInt64 justificationBitfield) {
      this.justificationBitfield = justificationBitfield;
      return this;
    }

    public Builder withFinalizedSlot(UInt64 finalizedSlot) {
      this.finalizedSlot = finalizedSlot;
      return this;
    }

    public Builder withLatestCrosslinks(List<CrosslinkRecord> latestCrosslinks) {
      this.latestCrosslinks = latestCrosslinks;
      return this;
    }

    public Builder withLatestBlockRoots(List<Hash32> latestBlockRoots) {
      this.latestBlockRoots = latestBlockRoots;
      return this;
    }

    public Builder withLatestPenalizedExitBalances(List<UInt64> latestPenalizedExitBalances) {
      this.latestPenalizedExitBalances = latestPenalizedExitBalances;
      return this;
    }

    public Builder withLatestAttestations(List<PendingAttestationRecord> latestAttestations) {
      this.latestAttestations = latestAttestations;
      return this;
    }

    public Builder withBatchedBlockRoots(List<Hash32> batchedBlockRoots) {
      this.batchedBlockRoots = batchedBlockRoots;
      return this;
    }

    public Builder withLatestDepositRoot(Hash32 latestDepositRoot) {
      this.latestDepositRoot = latestDepositRoot;
      return this;
    }

    public Builder withDepositRootVotes(List<DepositRootVote> depositRootVotes) {
      this.depositRootVotes = depositRootVotes;
      return this;
    }
>>>>>>> aa561a30
  }
}<|MERGE_RESOLUTION|>--- conflicted
+++ resolved
@@ -1,11 +1,9 @@
 package org.ethereum.beacon.core;
 
-<<<<<<< HEAD
-import org.ethereum.beacon.ssz.annotation.SSZSerializable;
-=======
 import static java.util.Collections.emptyList;
 
 import java.util.ArrayList;
+import java.util.Arrays;
 import java.util.List;
 import org.ethereum.beacon.core.operations.CustodyChallenge;
 import org.ethereum.beacon.core.state.DepositRootVote;
@@ -15,10 +13,11 @@
 import org.ethereum.beacon.core.state.ShardCommittee;
 import org.ethereum.beacon.core.state.ShardCommittees;
 import org.ethereum.beacon.core.state.ValidatorRecord;
->>>>>>> aa561a30
+import org.ethereum.beacon.ssz.annotation.SSZSerializable;
 import tech.pegasys.artemis.ethereum.core.Hash32;
 import tech.pegasys.artemis.util.uint.UInt64;
 
+@SSZSerializable
 /**
  * Beacon chain state.
  *
@@ -268,11 +267,6 @@
     return latestBlockRoots;
   }
 
-<<<<<<< HEAD
-@SSZSerializable
-public class BeaconState implements Hashable {
-  public static final BeaconState EMPTY = new BeaconState();
-=======
   public List<Hash32> extractLatestBlockRoots() {
     return new ArrayList<>(latestBlockRoots);
   }
@@ -312,21 +306,88 @@
   public List<DepositRootVote> extractDepositRootVotes() {
     return new ArrayList<>(depositRootVotes);
   }
->>>>>>> aa561a30
+
+  public List<ValidatorRecord> getValidatorRegistry() {
+    return validatorRegistry;
+  }
+
+  public List<UInt64> getValidatorBalances() {
+    return validatorBalances;
+  }
+
+  public List<Hash32> getLatestRandaoMixes() {
+    return latestRandaoMixes;
+  }
+
+  public List<Hash32> getLatestVdfOutputs() {
+    return latestVdfOutputs;
+  }
+
+  public ShardCommittee[][] getShardCommitteesAtSlots() {
+    return shardCommitteesAtSlots;
+  }
+
+  public List<CustodyChallenge> getCustodyChallenges() {
+    return custodyChallenges;
+  }
+
+  public List<CrosslinkRecord> getLatestCrosslinks() {
+    return latestCrosslinks;
+  }
+
+  public List<Hash32> getLatestBlockRoots() {
+    return latestBlockRoots;
+  }
+
+  public List<UInt64> getLatestPenalizedExitBalances() {
+    return latestPenalizedExitBalances;
+  }
+
+  public List<PendingAttestationRecord> getLatestAttestations() {
+    return latestAttestations;
+  }
+
+  public List<Hash32> getBatchedBlockRoots() {
+    return batchedBlockRoots;
+  }
+
+  public List<DepositRootVote> getDepositRootVotes() {
+    return depositRootVotes;
+  }
 
   @Override
   public Hash32 getHash() {
     return Hash32.ZERO;
   }
 
-<<<<<<< HEAD
   @Override
   public boolean equals(Object o) {
     if (this == o) return true;
     if (o == null || getClass() != o.getClass()) return false;
     BeaconState that = (BeaconState) o;
-    return that.getHash().equals(((BeaconState) o).getHash());
-=======
+    return slot.equals(that.slot) &&
+        genesisTime.equals(that.genesisTime) &&
+        validatorBalances.equals(that.validatorBalances) &&
+        validatorRegistryLatestChangeSlot.equals(that.validatorRegistryLatestChangeSlot) &&
+        validatorRegistryExitCount.equals(that.validatorRegistryExitCount) &&
+        validatorRegistryDeltaChainTip.equals(that.validatorRegistryDeltaChainTip) &&
+        latestRandaoMixes.equals(that.latestRandaoMixes) &&
+        latestVdfOutputs.equals(that.latestVdfOutputs) &&
+        Arrays.equals(shardCommitteesAtSlots, that.shardCommitteesAtSlots) &&
+        custodyChallenges.equals(that.custodyChallenges) &&
+        previousJustifiedSlot.equals(that.previousJustifiedSlot) &&
+        justifiedSlot.equals(that.justifiedSlot) &&
+        justificationBitfield.equals(that.justificationBitfield) &&
+        finalizedSlot.equals(that.finalizedSlot) &&
+        latestCrosslinks.equals(that.latestCrosslinks) &&
+        latestBlockRoots.equals(that.latestBlockRoots) &&
+        latestPenalizedExitBalances.equals(that.latestPenalizedExitBalances) &&
+        latestAttestations.equals(that.latestAttestations) &&
+        batchedBlockRoots.equals(that.batchedBlockRoots) &&
+        latestDepositRoot.equals(that.latestDepositRoot) &&
+        depositRootVotes.equals(that.depositRootVotes);
+  }
+
   public static class Builder {
 
     /* Misc */
@@ -586,6 +647,5 @@
       this.depositRootVotes = depositRootVotes;
       return this;
     }
->>>>>>> aa561a30
   }
 }