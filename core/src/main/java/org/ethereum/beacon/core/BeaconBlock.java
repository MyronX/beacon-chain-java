--- conflicted
+++ resolved
@@ -4,9 +4,6 @@
 import tech.pegasys.artemis.util.bytes.Bytes96;
 import tech.pegasys.artemis.util.uint.UInt64;
 
-<<<<<<< HEAD
-public class BeaconBlock implements Hashable<Hash32> {
-=======
 /**
  * Beacon chain block.
  *
@@ -17,8 +14,7 @@
  *     href="https://github.com/ethereum/eth2.0-specs/blob/master/specs/core/0_beacon-chain.md#beaconblock">BeaconBlock
  *     in the spec</a>
  */
-public class BeaconBlock implements Hashable {
->>>>>>> b9542e5f
+public class BeaconBlock implements Hashable<Hash32> {
 
   /** Number of a slot that block does belong to. */
   private final UInt64 slot;
