--- conflicted
+++ resolved
@@ -5,10 +5,7 @@
 import tech.pegasys.artemis.util.bytes.Bytes96;
 import tech.pegasys.artemis.util.uint.UInt64;
 
-<<<<<<< HEAD
 @SSZSerializable
-public class BeaconBlock implements Hashable {
-=======
 /**
  * Beacon chain block.
  *
@@ -20,7 +17,6 @@
  *     in the spec</a>
  */
 public class BeaconBlock implements Hashable<Hash32> {
->>>>>>> aa561a30
 
   /** Number of a slot that block does belong to. */
   private final UInt64 slot;
@@ -59,13 +55,8 @@
     return this.getHash().equals(ancestor.parentRoot);
   }
 
-<<<<<<< HEAD
-  public Hash32 getParentRoot() {
-    return parentRoot;
-=======
   public BeaconBlock withStateRoot(Hash32 stateRoot) {
     return new BeaconBlock(slot, parentRoot, stateRoot, randaoReveal, depositRoot, signature, body);
->>>>>>> aa561a30
   }
 
   public UInt64 getSlot() {
@@ -97,34 +88,21 @@
   }
 
   @Override
-<<<<<<< HEAD
-=======
   public Hash32 getHash() {
     // TODO temporary hash for tests
     return getStateRoot();
   }
 
   @Override
->>>>>>> aa561a30
   public boolean equals(Object o) {
     if (this == o) return true;
     if (o == null || getClass() != o.getClass()) return false;
     BeaconBlock that = (BeaconBlock) o;
-<<<<<<< HEAD
-    return slot.equals(that.slot) &&
-        parentRoot.equals(that.parentRoot) &&
-        stateRoot.equals(that.stateRoot) &&
-        randaoReveal.equals(that.randaoReveal) &&
-        candidatePowReceiptRoot.equals(that.candidatePowReceiptRoot) &&
-        signature.equals(that.signature) &&
-        body.equals(that.body);
-=======
     return getHash().equals(that.getHash());
   }
 
   @Override
   public int hashCode() {
     return getHash().hashCode();
->>>>>>> aa561a30
   }
 }