package org.ethereum.beacon.core;

import com.google.common.base.Objects;
import org.ethereum.beacon.core.operations.Attestation;
import org.ethereum.beacon.core.operations.Deposit;
import org.ethereum.beacon.core.operations.VoluntaryExit;
import org.ethereum.beacon.core.operations.ProposerSlashing;
import org.ethereum.beacon.core.operations.slashing.AttesterSlashing;
import org.ethereum.beacon.core.spec.SpecConstants;
import org.ethereum.beacon.core.state.Eth1Data;
import org.ethereum.beacon.core.types.BLSSignature;
import org.ethereum.beacon.core.types.Hash32able;
import org.ethereum.beacon.core.types.SlotNumber;
import org.ethereum.beacon.core.types.Time;
import org.ethereum.beacon.ssz.annotation.SSZ;
import org.ethereum.beacon.ssz.annotation.SSZSerializable;
import tech.pegasys.artemis.ethereum.core.Hash32;

import javax.annotation.Nullable;
import java.util.Optional;
import java.util.function.Function;
import java.util.stream.Collectors;

/**
 * Beacon chain block.
 *
 * <p>It consists of a header fields and {@link BeaconBlockBody}.
 *
 * @see BeaconBlockBody
 * @see <a
 *     href="https://github.com/ethereum/eth2.0-specs/blob/master/specs/core/0_beacon-chain.md#beaconblock">BeaconBlock
 *     in the spec</a>
 */
@SSZSerializable
public class BeaconBlock implements Hash32able {

  /** Number of a slot that block does belong to. */
  @SSZ private final SlotNumber slot;
  /** A hash of parent block. */
  @SSZ private final Hash32 parentRoot;
  /** A hash of the state that is created by applying a block to the previous state. */
  @SSZ private final Hash32 stateRoot;
  /** RANDAO signature submitted by proposer. */
  @SSZ private final BLSSignature randaoReveal;
  /** Eth1 data that is observed by proposer. */
  @SSZ private final Eth1Data eth1Data;
<<<<<<< HEAD
  /** Proposer's signature. */
  @SSZ private final BLSSignature signature;
=======
>>>>>>> 00b8c435
  /** Block body. */
  @SSZ private final BeaconBlockBody body;
  /** Proposer's signature. */
  @SSZ private final BLSSignature signature;

  private Hash32 hashCache = null;

  public BeaconBlock(
      SlotNumber slot,
      Hash32 parentRoot,
      Hash32 stateRoot,
      BLSSignature randaoReveal,
      Eth1Data eth1Data,
      BeaconBlockBody body,
      BLSSignature signature) {
    this.slot = slot;
    this.parentRoot = parentRoot;
    this.stateRoot = stateRoot;
    this.randaoReveal = randaoReveal;
    this.eth1Data = eth1Data;
    this.signature = signature;
    this.body = body;
  }

  @Override
  public Optional<Hash32> getHash() {
    return Optional.ofNullable(hashCache);
  }

  @Override
  public void setHash(Hash32 hash) {
    this.hashCache = hash;
  }

  public BeaconBlock withStateRoot(Hash32 stateRoot) {
    return new BeaconBlock(slot, parentRoot, stateRoot, randaoReveal, eth1Data, body, signature);
  }

  public SlotNumber getSlot() {
    return slot;
  }

  public Hash32 getParentRoot() {
    return parentRoot;
  }

  public Hash32 getStateRoot() {
    return stateRoot;
  }

  public BLSSignature getRandaoReveal() {
    return randaoReveal;
  }

  public Eth1Data getEth1Data() {
    return eth1Data;
  }

  public BLSSignature getSignature() {
    return signature;
  }

  public BeaconBlockBody getBody() {
    return body;
  }

  @Override
  public boolean equals(Object o) {
    if (this == o) {
      return true;
    }
    if (o == null || getClass() != o.getClass()) {
      return false;
    }
    BeaconBlock block = (BeaconBlock) o;
    return Objects.equal(slot, block.slot) &&
        Objects.equal(parentRoot, block.parentRoot) &&
        Objects.equal(stateRoot, block.stateRoot) &&
        Objects.equal(randaoReveal, block.randaoReveal) &&
        Objects.equal(eth1Data, block.eth1Data) &&
        Objects.equal(signature, block.signature) &&
        Objects.equal(body, block.body);
  }

  @Override
  public int hashCode() {
    return Objects.hashCode(slot, parentRoot, stateRoot, randaoReveal, eth1Data, signature, body);
  }

  @Override
  public String toString() {
    return toString(null, null, null);
  }

  public String toStringFull(@Nullable SpecConstants constants, @Nullable Time beaconStart,
      @Nullable Function<? super BeaconBlock, Hash32> hasher) {
    StringBuilder ret = new StringBuilder("Block["
        + toStringPriv(constants, beaconStart, hasher)
        + "]:\n");
    for (Attestation attestation : body.getAttestations()) {
      ret.append("  " + attestation.toString(constants, beaconStart) + "\n");
    }
    for (Deposit deposit : body.getDeposits()) {
      ret.append("  " + deposit.toString() + "\n");
    }
    for (VoluntaryExit voluntaryExit : body.getExits()) {
      ret.append("  " + voluntaryExit.toString(constants) + "\n");
    }
    for (ProposerSlashing proposerSlashing : body.getProposerSlashings()) {
      ret.append("  " + proposerSlashing.toString(constants, beaconStart) + "\n");
    }

    for (AttesterSlashing attesterSlashing : body.getAttesterSlashings()) {
      ret.append("  " + attesterSlashing.toString(constants, beaconStart) + "\n");
    }

    return ret.toString();
  }

  public String toString(@Nullable SpecConstants constants, @Nullable Time beaconStart,
      @Nullable Function<? super BeaconBlock, Hash32> hasher) {
    String ret = "Block[" + toStringPriv(constants, beaconStart, hasher);
    if (!body.getAttestations().isEmpty()) {
      ret += ", atts: [" + body.getAttestations().stream()
          .map(a -> a.toStringShort(constants))
          .collect(Collectors.joining(", ")) + "]";
    }
    if (!body.getDeposits().isEmpty()) {
      ret += ", depos: [" + body.getDeposits().stream()
          .map(a -> a.toString())
          .collect(Collectors.joining(", ")) + "]";
    }
    if (!body.getExits().isEmpty()) {
      ret += ", exits: [" + body.getExits().stream()
          .map(a -> a.toString(constants))
          .collect(Collectors.joining(", ")) + "]";
    }
    if (!body.getAttesterSlashings().isEmpty()) {
      ret += ", attSlash: [" + body.getAttesterSlashings().stream()
          .map(a -> a.toString(constants, beaconStart))
          .collect(Collectors.joining(", ")) + "]";
    }
    if (!body.getProposerSlashings().isEmpty()) {
      ret += ", propSlash: [" + body.getProposerSlashings().stream()
          .map(a -> a.toString(constants, beaconStart))
          .collect(Collectors.joining(", ")) + "]";
    }
    ret += "]";

    return ret;
  }

  private String toStringPriv(@Nullable SpecConstants constants, @Nullable Time beaconStart,
      @Nullable Function<? super BeaconBlock, Hash32> hasher) {
    return (hasher == null ? "?" : hasher.apply(this).toStringShort())
        + " <~ " + parentRoot.toStringShort()
        + ", @slot " + slot.toStringNumber(constants)
        + ", state=" + stateRoot.toStringShort()
        + ", randao=" + randaoReveal.toString()
        + ", " + eth1Data
        + ", sig=" + signature;
  }

  public static class Builder {
    private SlotNumber slot;
    private Hash32 parentRoot;
    private Hash32 stateRoot;
    private BLSSignature randaoReveal;
    private Eth1Data eth1Data;
    private BLSSignature signature;
    private BeaconBlockBody body;

    private Builder() {}

    public static Builder createEmpty() {
      return new Builder();
    }

    public static Builder fromBlock(BeaconBlock block) {
      Builder builder = new Builder();

      builder.slot = block.slot;
      builder.parentRoot = block.parentRoot;
      builder.stateRoot = block.stateRoot;
      builder.randaoReveal = block.randaoReveal;
      builder.eth1Data = block.eth1Data;
      builder.signature = block.signature;
      builder.body = block.body;

      return builder;
    }

    public Builder withSlot(SlotNumber slot) {
      this.slot = slot;
      return this;
    }

    public Builder withParentRoot(Hash32 parentRoot) {
      this.parentRoot = parentRoot;
      return this;
    }

    public Builder withStateRoot(Hash32 stateRoot) {
      this.stateRoot = stateRoot;
      return this;
    }

    public Builder withRandaoReveal(BLSSignature randaoReveal) {
      this.randaoReveal = randaoReveal;
      return this;
    }

    public Builder withEth1Data(Eth1Data eth1Data) {
      this.eth1Data = eth1Data;
      return this;
    }

    public Builder withSignature(BLSSignature signature) {
      this.signature = signature;
      return this;
    }

    public Builder withBody(BeaconBlockBody body) {
      this.body = body;
      return this;
    }

    public BeaconBlock build() {
      assert slot != null;
      assert parentRoot != null;
      assert stateRoot != null;
      assert randaoReveal != null;
      assert eth1Data != null;
      assert signature != null;
      assert body != null;

      return new BeaconBlock(
          slot, parentRoot, stateRoot, randaoReveal, eth1Data, body, signature);
    }
  }
}<|MERGE_RESOLUTION|>--- conflicted
+++ resolved
@@ -1,6 +1,11 @@
 package org.ethereum.beacon.core;
 
 import com.google.common.base.Objects;
+
+import java.util.Optional;
+import java.util.function.Function;
+import java.util.stream.Collectors;
+import javax.annotation.Nullable;
 import org.ethereum.beacon.core.operations.Attestation;
 import org.ethereum.beacon.core.operations.Deposit;
 import org.ethereum.beacon.core.operations.VoluntaryExit;
@@ -16,11 +21,6 @@
 import org.ethereum.beacon.ssz.annotation.SSZSerializable;
 import tech.pegasys.artemis.ethereum.core.Hash32;
 
-import javax.annotation.Nullable;
-import java.util.Optional;
-import java.util.function.Function;
-import java.util.stream.Collectors;
-
 /**
  * Beacon chain block.
  *
@@ -44,11 +44,6 @@
   @SSZ private final BLSSignature randaoReveal;
   /** Eth1 data that is observed by proposer. */
   @SSZ private final Eth1Data eth1Data;
-<<<<<<< HEAD
-  /** Proposer's signature. */
-  @SSZ private final BLSSignature signature;
-=======
->>>>>>> 00b8c435
   /** Block body. */
   @SSZ private final BeaconBlockBody body;
   /** Proposer's signature. */
