--- conflicted
+++ resolved
@@ -1,12 +1,9 @@
 package org.ethereum.beacon.core.state;
 
-<<<<<<< HEAD
-=======
 import java.util.ArrayList;
 import java.util.List;
 import java.util.function.Function;
 import org.ethereum.beacon.core.BeaconBlockHeader;
->>>>>>> 427e00b9
 import org.ethereum.beacon.core.BeaconState;
 import org.ethereum.beacon.core.MutableBeaconState;
 import org.ethereum.beacon.core.operations.attestation.Crosslink;
@@ -27,15 +24,9 @@
 
   /* Misc */
 
-<<<<<<< HEAD
   private SlotNumber slot = SlotNumber.ZERO;
   private Time genesisTime = Time.ZERO;
-  private ForkData forkData = ForkData.EMPTY;
-=======
-  @SSZ private SlotNumber slot = SlotNumber.ZERO;
-  @SSZ private Time genesisTime = Time.ZERO;
-  @SSZ private Fork fork = Fork.EMPTY;
->>>>>>> 427e00b9
+  private Fork fork = Fork.EMPTY;
 
   /* Validator registry */
 
@@ -58,27 +49,6 @@
 
   /* Finality */
 
-<<<<<<< HEAD
-  private EpochNumber previousJustifiedEpoch = EpochNumber.ZERO;
-  private EpochNumber justifiedEpoch = EpochNumber.ZERO;
-  private Bitfield64 justificationBitfield = Bitfield64.ZERO;
-  private EpochNumber finalizedEpoch = EpochNumber.ZERO;
-
-  /* Recent state */
-
-  private WriteList<ShardNumber, Crosslink> latestCrosslinks =
-      WriteList.create(ShardNumber::of);
-  private WriteList<SlotNumber, Hash32> latestBlockRoots =
-      WriteList.create(SlotNumber::of);
-  private WriteList<EpochNumber, Hash32> latestActiveIndexRoots =
-      WriteList.create(EpochNumber::of);
-  private WriteList<EpochNumber, Gwei> latestSlashedBalances =
-      WriteList.create(EpochNumber::of);
-  private WriteList<Integer, PendingAttestationRecord> latestAttestations =
-      WriteList.create(Integer::valueOf);
-  private WriteList<Integer, Hash32> batchedBlockRoots =
-      WriteList.create(Integer::valueOf);
-=======
   @SSZ private List<PendingAttestation> previousEpochAttestationList = new ArrayList<>();
   @SSZ private List<PendingAttestation> currentEpochAttestationList = new ArrayList<>();
   @SSZ private EpochNumber previousJustifiedEpoch = EpochNumber.ZERO;
@@ -99,7 +69,6 @@
   @SSZ private List<Gwei> latestSlashedBalancesList = new ArrayList<>();
   @SSZ private BeaconBlockHeader latestBlockHeader = BeaconBlockHeader.EMPTY;
   @SSZ private List<Hash32> historicalRootList = new ArrayList<>();
->>>>>>> 427e00b9
 
   /* PoW receipt root */
 
@@ -111,10 +80,9 @@
   public BeaconStateImpl() {}
 
   BeaconStateImpl(BeaconState state) {
-<<<<<<< HEAD
-        slot = state.getSlot();
-        genesisTime = state.getGenesisTime();
-        forkData = state.getForkData();
+    slot = state.getSlot();
+    genesisTime = state.getGenesisTime();
+    fork = state.getFork();
 
         validatorRegistry = state.getValidatorRegistry().createMutableCopy();
         validatorBalances = state.getValidatorBalances().createMutableCopy();
@@ -127,37 +95,6 @@
         currentShufflingEpoch = state.getCurrentShufflingEpoch();
         previousShufflingSeed = state.getPreviousShufflingSeed();
         currentShufflingSeed = state.getCurrentShufflingSeed();
-
-        previousJustifiedEpoch = state.getPreviousJustifiedEpoch();
-        justifiedEpoch = state.getJustifiedEpoch();
-        justificationBitfield = state.getJustificationBitfield();
-        finalizedEpoch = state.getFinalizedEpoch();
-
-        latestCrosslinks = state.getLatestCrosslinks().createMutableCopy();
-        latestBlockRoots = state.getLatestBlockRoots().createMutableCopy();
-        latestActiveIndexRoots = state.getLatestActiveIndexRoots().createMutableCopy();
-        latestSlashedBalances = state.getLatestSlashedBalances().createMutableCopy();
-        latestAttestations = state.getLatestAttestations().createMutableCopy();
-        batchedBlockRoots = state.getBatchedBlockRoots().createMutableCopy();
-
-        latestEth1Data = state.getLatestEth1Data();
-        eth1DataVotes = state.getEth1DataVotes().createMutableCopy();
-=======
-    slot = state.getSlot();
-    genesisTime = state.getGenesisTime();
-    fork = state.getFork();
-
-    validatorRegistryList = state.getValidatorRegistry().listCopy();
-    validatorBalancesList = state.getValidatorBalances().listCopy();
-    validatorRegistryUpdateEpoch = state.getValidatorRegistryUpdateEpoch();
-
-    latestRandaoMixesList = state.getLatestRandaoMixes().listCopy();
-    previousShufflingStartShard = state.getPreviousShufflingStartShard();
-    currentShufflingStartShard = state.getCurrentShufflingStartShard();
-    previousShufflingEpoch = state.getPreviousShufflingEpoch();
-    currentShufflingEpoch = state.getCurrentShufflingEpoch();
-    previousShufflingSeed = state.getPreviousShufflingSeed();
-    currentShufflingSeed = state.getCurrentShufflingSeed();
 
     previousEpochAttestationList = state.getPreviousEpochAttestations().listCopy();
     currentEpochAttestationList = state.getCurrentEpochAttestations().listCopy();
@@ -178,10 +115,8 @@
     latestBlockHeader = state.getLatestBlockHeader();
     historicalRootList = state.getHistoricalRoots().listCopy();
 
-    latestEth1Data = state.getLatestEth1Data();
-    eth1DataVotesList = state.getEth1DataVotes().listCopy();
-    depositIndex = state.getDepositIndex();
->>>>>>> 427e00b9
+        latestEth1Data = state.getLatestEth1Data();
+        eth1DataVotes = state.getEth1DataVotes().createMutableCopy();depositIndex = state.getDepositIndex();
   }
 
   @Override
@@ -357,80 +292,6 @@
     this.finalizedEpoch = finalizedEpoch;
   }
 
-<<<<<<< HEAD
-=======
-  @Override
-  public void setFinalizedRoot(Hash32 finalizedRoot) {
-    this.finalizedRoot = finalizedRoot;
-  }
-
-  @Override
-  public void setLatestBlockHeader(BeaconBlockHeader latestBlockHeader) {
-    this.latestBlockHeader = latestBlockHeader;
-  }
-
-  public List<Crosslink> getPreviousCrosslinksList() {
-    return previousCrosslinksList;
-  }
-
-  public void setPreviousCrosslinksList(
-      List<Crosslink> previousCrosslinksList) {
-    this.previousCrosslinksList = previousCrosslinksList;
-  }
-
-  public List<Crosslink> getCurrentCrosslinksList() {
-    return currentCrosslinksList;
-  }
-
-  public void setCurrentCrosslinksList(
-      List<Crosslink> currentCrosslinksList) {
-    this.currentCrosslinksList = currentCrosslinksList;
-  }
-
-  public List<Hash32> getLatestBlockRootsList() {
-    return latestBlockRootsList;
-  }
-
-  public List<PendingAttestation> getPreviousEpochAttestationList() {
-    return previousEpochAttestationList;
-  }
-
-  public List<PendingAttestation> getCurrentEpochAttestationList() {
-    return currentEpochAttestationList;
-  }
-
-  public List<Hash32> getLatestStateRootsList() {
-    return latestStateRootsList;
-  }
-
-  public List<Hash32> getHistoricalRootList() {
-    return historicalRootList;
-  }
-
-  public void setLatestBlockRootsList(
-      List<Hash32> latestBlockRootsList) {
-    this.latestBlockRootsList = latestBlockRootsList;
-  }
-
-  public List<Hash32> getLatestActiveIndexRootsList() {
-    return latestActiveIndexRootsList;
-  }
-
-  public void setLatestActiveIndexRootsList(
-      List<Hash32> latestActiveIndexRootsList) {
-    this.latestActiveIndexRootsList = latestActiveIndexRootsList;
-  }
-
-  public List<Gwei> getLatestSlashedBalancesList() {
-    return latestSlashedBalancesList;
-  }
-
-  public void setLatestSlashedBalancesList(
-      List<Gwei> latestSlashedBalancesList) {
-    this.latestSlashedBalancesList = latestSlashedBalancesList;
-  }
-
->>>>>>> 427e00b9
   @Override
   public Eth1Data getLatestEth1Data() {
     return latestEth1Data;
@@ -502,15 +363,6 @@
   }
 
   @Override
-<<<<<<< HEAD
-  public WriteList<ShardNumber, Crosslink> getLatestCrosslinks() {
-    return latestCrosslinks;
-  }
-
-  public void setLatestCrosslinks(
-      WriteList<ShardNumber, Crosslink> latestCrosslinks) {
-    this.latestCrosslinks = latestCrosslinks;
-=======
   public WriteList<ShardNumber, Crosslink> getPreviousCrosslinks() {
     return WriteList.wrap(getPreviousCrosslinksList(), ShardNumber::of);
   }
@@ -518,7 +370,6 @@
   @Override
   public WriteList<ShardNumber, Crosslink> getCurrentCrosslinks() {
     return WriteList.wrap(getCurrentCrosslinksList(), ShardNumber::of);
->>>>>>> 427e00b9
   }
 
   @Override
@@ -557,20 +408,6 @@
   }
 
   @Override
-<<<<<<< HEAD
-  public WriteList<Integer, PendingAttestationRecord> getLatestAttestations() {
-    return latestAttestations;
-  }
-
-  public void setLatestAttestations(
-      WriteList<Integer, PendingAttestationRecord> latestAttestations) {
-    this.latestAttestations = latestAttestations;
-  }
-
-  @Override
-  public WriteList<Integer, Hash32> getBatchedBlockRoots() {
-    return batchedBlockRoots;
-=======
   public BeaconBlockHeader getLatestBlockHeader() {
     return latestBlockHeader;
   }
@@ -588,12 +425,6 @@
   @Override
   public WriteList<Integer, Hash32> getHistoricalRoots() {
     return WriteList.wrap(getHistoricalRootList(), Function.identity());
->>>>>>> 427e00b9
-  }
-
-  public void setBatchedBlockRoots(
-      WriteList<Integer, Hash32> batchedBlockRoots) {
-    this.batchedBlockRoots = batchedBlockRoots;
   }
 
   @Override
