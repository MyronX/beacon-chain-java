package org.ethereum.beacon.core.state;

import com.google.common.base.Objects;
import java.util.Arrays;
import org.ethereum.beacon.core.BeaconState;
import org.ethereum.beacon.core.MutableBeaconState;
import org.ethereum.beacon.core.operations.CustodyChallenge;
import org.ethereum.beacon.core.types.Bitfield64;
import org.ethereum.beacon.core.types.EpochNumber;
import org.ethereum.beacon.core.types.Gwei;
import org.ethereum.beacon.core.types.ShardNumber;
import org.ethereum.beacon.core.types.SlotNumber;
import org.ethereum.beacon.core.types.Time;
import org.ethereum.beacon.core.types.ValidatorIndex;
import org.ethereum.beacon.ssz.Serializer;
import org.ethereum.beacon.ssz.annotation.SSZ;
import org.ethereum.beacon.ssz.annotation.SSZSerializable;
import tech.pegasys.artemis.ethereum.core.Hash32;
import tech.pegasys.artemis.util.collections.ReadList;
import tech.pegasys.artemis.util.collections.WriteList;
import tech.pegasys.artemis.util.uint.UInt64;
import java.util.ArrayList;
import java.util.List;

@SSZSerializable
public class BeaconStateImpl implements MutableBeaconState {

  /* Misc */

  @SSZ private SlotNumber slot = SlotNumber.ZERO;
  @SSZ private Time genesisTime = Time.ZERO;
  @SSZ private ForkData forkData = ForkData.EMPTY;

  /* Validator registry */

  @SSZ private List<ValidatorRecord> validatorRegistryList = new ArrayList<>();
  @SSZ private List<Gwei> validatorBalancesList = new ArrayList<>();
  @SSZ private EpochNumber validatorRegistryUpdateEpoch = EpochNumber.ZERO;

  /* Randomness and committees */

  @SSZ private List<Hash32> latestRandaoMixesList = new ArrayList<>();
  @SSZ private ShardNumber previousEpochStartShard = ShardNumber.ZERO;
  @SSZ private ShardNumber currentEpochStartShard = ShardNumber.ZERO;
  @SSZ private EpochNumber previousCalculationEpoch = EpochNumber.ZERO;
  @SSZ private EpochNumber currentCalculationEpoch = EpochNumber.ZERO;
  @SSZ private Hash32 previousEpochSeed = Hash32.ZERO;
  @SSZ private Hash32 currentEpochSeed = Hash32.ZERO;

  /* Finality */

<<<<<<< HEAD
  @SSZ private EpochNumber previousJustifiedEpoch = EpochNumber.ZERO;
  @SSZ private EpochNumber justifiedEpoch = EpochNumber.ZERO;
  @SSZ private Bitfield justificationBitfield = Bitfield.ZERO;
  @SSZ private EpochNumber finalizedEpoch = EpochNumber.ZERO;
=======
  /** Latest justified slot before {@link #justifiedSlot}. */
  @SSZ private SlotNumber previousJustifiedSlot = SlotNumber.ZERO;
  /** Latest justified slot. */
  @SSZ private SlotNumber justifiedSlot = SlotNumber.ZERO;
  /** Bitfield of latest justified slots (epochs). */
  @SSZ private Bitfield64 justificationBitfield = Bitfield64.ZERO;
  /** Latest finalized slot. */
  @SSZ private SlotNumber finalizedSlot = SlotNumber.ZERO;
>>>>>>> b7c086bd

  /* Recent state */

  @SSZ private List<CrosslinkRecord> latestCrosslinksList = new ArrayList<>();
  @SSZ private List<Hash32> latestBlockRootsList = new ArrayList<>();
  @SSZ private List<Hash32> latestIndexRootsList = new ArrayList<>();
  @SSZ private List<Gwei> latestPenalizedBalancesList = new ArrayList<>();
  @SSZ private List<PendingAttestationRecord> latestAttestationsList = new ArrayList<>();
  @SSZ private List<Hash32> batchedBlockRootsList = new ArrayList<>();

  /* PoW receipt root */

  @SSZ private Eth1Data latestEth1Data = Eth1Data.EMPTY;
  @SSZ private List<Eth1DataVote> eth1DataVotesList = new ArrayList<>();

  public BeaconStateImpl() {}

  private BeaconStateImpl(BeaconState state) {
        slot = state.getSlot();
        genesisTime = state.getGenesisTime();
        forkData = state.getForkData();

        validatorRegistryList = state.getValidatorRegistry().listCopy();
        validatorBalancesList = state.getValidatorBalances().listCopy();
        validatorRegistryUpdateEpoch = state.getValidatorRegistryUpdateEpoch();

        latestRandaoMixesList = state.getLatestRandaoMixes().listCopy();
        previousEpochStartShard = state.getPreviousEpochStartShard();
        currentEpochStartShard = state.getCurrentEpochStartShard();
        previousCalculationEpoch = state.getPreviousCalculationEpoch();
        currentCalculationEpoch = state.getCurrentCalculationEpoch();
        previousEpochSeed = state.getPreviousEpochSeed();
        currentEpochSeed = state.getCurrentEpochSeed();

        previousJustifiedEpoch = state.getPreviousJustifiedEpoch();
        justifiedEpoch = state.getJustifiedEpoch();
        justificationBitfield = state.getJustificationBitfield();
        finalizedEpoch = state.getFinalizedEpoch();

        latestCrosslinksList = state.getLatestCrosslinks().listCopy();
        latestBlockRootsList = state.getLatestBlockRoots().listCopy();
        latestIndexRootsList = state.getLatestIndexRoots().listCopy();
        latestPenalizedBalancesList = state.getLatestPenalizedBalances().listCopy();
        latestAttestationsList = state.getLatestAttestations().listCopy();
        batchedBlockRootsList = state.getBatchedBlockRoots().listCopy();

        latestEth1Data = state.getLatestEth1Data();
        eth1DataVotesList = state.getEth1DataVotes().listCopy();
  }

  @Override
  public BeaconState createImmutable() {
    // TODO validation
    return new BeaconStateImpl(this);
  }

  @Override
  public SlotNumber getSlot() {
    return slot;
  }

  @Override
  public void setSlot(SlotNumber slot) {
    this.slot = slot;
  }

  @Override
  public Time getGenesisTime() {
    return genesisTime;
  }

  @Override
  public void setGenesisTime(Time genesisTime) {
    this.genesisTime = genesisTime;
  }

  @Override
  public ForkData getForkData() {
    return forkData;
  }

  @Override
  public void setForkData(ForkData forkData) {
    this.forkData = forkData;
  }

  public List<ValidatorRecord> getValidatorRegistryList() {
    return validatorRegistryList;
  }

  public void setValidatorRegistryList(
      List<ValidatorRecord> validatorRegistryList) {
    this.validatorRegistryList = validatorRegistryList;
  }

  public List<Gwei> getValidatorBalancesList() {
    return validatorBalancesList;
  }

  public void setValidatorBalancesList(
      List<Gwei> validatorBalancesList) {
    this.validatorBalancesList = validatorBalancesList;
  }

  @Override
  public EpochNumber getValidatorRegistryUpdateEpoch() {
    return validatorRegistryUpdateEpoch;
  }

  @Override
  public void setValidatorRegistryUpdateEpoch(
      EpochNumber validatorRegistryUpdateEpoch) {
    this.validatorRegistryUpdateEpoch = validatorRegistryUpdateEpoch;
  }

  public List<Hash32> getLatestRandaoMixesList() {
    return latestRandaoMixesList;
  }

  public void setLatestRandaoMixesList(
      List<Hash32> latestRandaoMixesList) {
    this.latestRandaoMixesList = latestRandaoMixesList;
  }

  @Override
  public ShardNumber getPreviousEpochStartShard() {
    return previousEpochStartShard;
  }

  @Override
  public void setPreviousEpochStartShard(
      ShardNumber previousEpochStartShard) {
    this.previousEpochStartShard = previousEpochStartShard;
  }

  @Override
  public ShardNumber getCurrentEpochStartShard() {
    return currentEpochStartShard;
  }

  @Override
  public void setCurrentEpochStartShard(ShardNumber currentEpochStartShard) {
    this.currentEpochStartShard = currentEpochStartShard;
  }

  @Override
  public EpochNumber getPreviousCalculationEpoch() {
    return previousCalculationEpoch;
  }

  @Override
<<<<<<< HEAD
  public void setPreviousCalculationEpoch(
      EpochNumber previousCalculationEpoch) {
    this.previousCalculationEpoch = previousCalculationEpoch;
=======
  public Bitfield64 getJustificationBitfield() {
    return justificationBitfield;
>>>>>>> b7c086bd
  }

  @Override
  public EpochNumber getCurrentCalculationEpoch() {
    return currentCalculationEpoch;
  }

  @Override
  public void setCurrentCalculationEpoch(
      EpochNumber currentCalculationEpoch) {
    this.currentCalculationEpoch = currentCalculationEpoch;
  }

  @Override
  public Hash32 getPreviousEpochSeed() {
    return previousEpochSeed;
  }

  @Override
  public void setPreviousEpochSeed(Hash32 previousEpochSeed) {
    this.previousEpochSeed = previousEpochSeed;
  }

  @Override
  public Hash32 getCurrentEpochSeed() {
    return currentEpochSeed;
  }

  @Override
  public void setCurrentEpochSeed(Hash32 currentEpochSeed) {
    this.currentEpochSeed = currentEpochSeed;
  }

  @Override
  public EpochNumber getPreviousJustifiedEpoch() {
    return previousJustifiedEpoch;
  }

  @Override
  public void setPreviousJustifiedEpoch(EpochNumber previousJustifiedEpoch) {
    this.previousJustifiedEpoch = previousJustifiedEpoch;
  }

  @Override
  public EpochNumber getJustifiedEpoch() {
    return justifiedEpoch;
  }

  public void setJustifiedEpoch(EpochNumber justifiedEpoch) {
    this.justifiedEpoch = justifiedEpoch;
  }

  @Override
  public Bitfield getJustificationBitfield() {
    return justificationBitfield;
  }

  @Override
  public void setJustificationBitfield(Bitfield justificationBitfield) {
    this.justificationBitfield = justificationBitfield;
  }

  @Override
  public EpochNumber getFinalizedEpoch() {
    return finalizedEpoch;
  }

  @Override
  public void setFinalizedEpoch(EpochNumber finalizedEpoch) {
    this.finalizedEpoch = finalizedEpoch;
  }

  public List<CrosslinkRecord> getLatestCrosslinksList() {
    return latestCrosslinksList;
  }

  public void setLatestCrosslinksList(
      List<CrosslinkRecord> latestCrosslinksList) {
    this.latestCrosslinksList = latestCrosslinksList;
  }

  public List<Hash32> getLatestBlockRootsList() {
    return latestBlockRootsList;
  }

  public void setLatestBlockRootsList(
      List<Hash32> latestBlockRootsList) {
    this.latestBlockRootsList = latestBlockRootsList;
  }

  public List<Hash32> getLatestIndexRootsList() {
    return latestIndexRootsList;
  }

  public void setLatestIndexRootsList(
      List<Hash32> latestIndexRootsList) {
    this.latestIndexRootsList = latestIndexRootsList;
  }

  public List<Gwei> getLatestPenalizedBalancesList() {
    return latestPenalizedBalancesList;
  }

  public void setLatestPenalizedBalancesList(
      List<Gwei> latestPenalizedBalancesList) {
    this.latestPenalizedBalancesList = latestPenalizedBalancesList;
  }

<<<<<<< HEAD
  public List<PendingAttestationRecord> getLatestAttestationsList() {
    return latestAttestationsList;
=======
  @Override
  public void setJustificationBitfield(Bitfield64 justificationBitfield) {
    this.justificationBitfield = justificationBitfield;
>>>>>>> b7c086bd
  }

  public void setLatestAttestationsList(
      List<PendingAttestationRecord> latestAttestationsList) {
    this.latestAttestationsList = latestAttestationsList;
  }

  public List<Hash32> getBatchedBlockRootsList() {
    return batchedBlockRootsList;
  }

  public void setBatchedBlockRootsList(
      List<Hash32> batchedBlockRootsList) {
    this.batchedBlockRootsList = batchedBlockRootsList;
  }

  @Override
  public Eth1Data getLatestEth1Data() {
    return latestEth1Data;
  }

  @Override
  public void setLatestEth1Data(Eth1Data latestEth1Data) {
    this.latestEth1Data = latestEth1Data;
  }

  public List<Eth1DataVote> getEth1DataVotesList() {
    return eth1DataVotesList;
  }

  public void setEth1DataVotesList(
      List<Eth1DataVote> eth1DataVotesList) {
    this.eth1DataVotesList = eth1DataVotesList;
  }

  @Override
  public WriteList<ValidatorIndex, ValidatorRecord> getValidatorRegistry() {
    return WriteList.wrap(getValidatorRegistryList(), ValidatorIndex::of);
  }

  @Override
  public WriteList<ValidatorIndex, Gwei> getValidatorBalances() {
    return WriteList.wrap(getValidatorBalancesList(), ValidatorIndex::of);
  }

  @Override
  public WriteList<UInt64, Hash32> getLatestRandaoMixes() {
    return WriteList.wrap(getLatestRandaoMixesList(), UInt64::valueOf);
  }

  @Override
  public WriteList<ShardNumber, CrosslinkRecord> getLatestCrosslinks() {
    return WriteList.wrap(getLatestCrosslinksList(), ShardNumber::of);
  }

  @Override
  public WriteList<SlotNumber, Hash32> getLatestBlockRoots() {
    return WriteList.wrap(getLatestBlockRootsList(), SlotNumber::of);
  }

  @Override
  public WriteList<SlotNumber, Hash32> getLatestIndexRoots() {
    return WriteList.wrap(getLatestIndexRootsList(), SlotNumber::of);
  }

  @Override
  public WriteList<EpochNumber, Gwei> getLatestPenalizedBalances() {
    return WriteList.wrap(getLatestPenalizedBalancesList(), EpochNumber::of);
  }

  @Override
  public WriteList<Integer, PendingAttestationRecord> getLatestAttestations() {
    return WriteList.wrap(getLatestAttestationsList(), Integer::valueOf);
  }

  @Override
  public WriteList<Integer, Hash32> getBatchedBlockRoots() {
    return WriteList.wrap(getBatchedBlockRootsList(), Integer::valueOf);
  }

  @Override
  public WriteList<Integer, Eth1DataVote> getEth1DataVotes() {
    return WriteList.wrap(getEth1DataVotesList(), Integer::valueOf);
  }

  /*********  List Getters/Setter for serialization  **********/


  @Override
  public Hash32 getHash() {
    return Hash32.ZERO;
  }

  @Override
  public MutableBeaconState createMutableCopy() {
    return new BeaconStateImpl(this);
  }


  @Override
  public boolean equals(Object o) {
    Serializer serializer = Serializer.annotationSerializer();
    return serializer.encode2(this).equals(serializer.encode2(o));
  }
}<|MERGE_RESOLUTION|>--- conflicted
+++ resolved
@@ -49,21 +49,10 @@
 
   /* Finality */
 
-<<<<<<< HEAD
   @SSZ private EpochNumber previousJustifiedEpoch = EpochNumber.ZERO;
   @SSZ private EpochNumber justifiedEpoch = EpochNumber.ZERO;
-  @SSZ private Bitfield justificationBitfield = Bitfield.ZERO;
+  @SSZ private Bitfield64 justificationBitfield = Bitfield64.ZERO;
   @SSZ private EpochNumber finalizedEpoch = EpochNumber.ZERO;
-=======
-  /** Latest justified slot before {@link #justifiedSlot}. */
-  @SSZ private SlotNumber previousJustifiedSlot = SlotNumber.ZERO;
-  /** Latest justified slot. */
-  @SSZ private SlotNumber justifiedSlot = SlotNumber.ZERO;
-  /** Bitfield of latest justified slots (epochs). */
-  @SSZ private Bitfield64 justificationBitfield = Bitfield64.ZERO;
-  /** Latest finalized slot. */
-  @SSZ private SlotNumber finalizedSlot = SlotNumber.ZERO;
->>>>>>> b7c086bd
 
   /* Recent state */
 
@@ -215,14 +204,9 @@
   }
 
   @Override
-<<<<<<< HEAD
   public void setPreviousCalculationEpoch(
       EpochNumber previousCalculationEpoch) {
     this.previousCalculationEpoch = previousCalculationEpoch;
-=======
-  public Bitfield64 getJustificationBitfield() {
-    return justificationBitfield;
->>>>>>> b7c086bd
   }
 
   @Override
@@ -276,12 +260,12 @@
   }
 
   @Override
-  public Bitfield getJustificationBitfield() {
+  public Bitfield64 getJustificationBitfield() {
     return justificationBitfield;
   }
 
   @Override
-  public void setJustificationBitfield(Bitfield justificationBitfield) {
+  public void setJustificationBitfield(Bitfield64 justificationBitfield) {
     this.justificationBitfield = justificationBitfield;
   }
 
@@ -331,14 +315,8 @@
     this.latestPenalizedBalancesList = latestPenalizedBalancesList;
   }
 
-<<<<<<< HEAD
   public List<PendingAttestationRecord> getLatestAttestationsList() {
     return latestAttestationsList;
-=======
-  @Override
-  public void setJustificationBitfield(Bitfield64 justificationBitfield) {
-    this.justificationBitfield = justificationBitfield;
->>>>>>> b7c086bd
   }
 
   public void setLatestAttestationsList(
