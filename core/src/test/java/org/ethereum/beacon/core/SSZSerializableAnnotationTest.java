package org.ethereum.beacon.core;

import java.io.File;
import java.io.IOException;
import java.net.URL;
import java.util.ArrayList;
import java.util.Arrays;
import java.util.Enumeration;
import java.util.HashSet;
import java.util.List;
import java.util.Set;
import org.ethereum.beacon.core.operations.Attestation;
import org.ethereum.beacon.core.operations.Deposit;
import org.ethereum.beacon.core.operations.Exit;
import org.ethereum.beacon.core.operations.ProposerSlashing;
import org.ethereum.beacon.core.operations.attestation.AttestationData;
import org.ethereum.beacon.core.operations.attestation.AttestationDataAndCustodyBit;
import org.ethereum.beacon.core.operations.deposit.DepositData;
import org.ethereum.beacon.core.operations.deposit.DepositInput;
import org.ethereum.beacon.core.operations.slashing.AttesterSlashing;
import org.ethereum.beacon.core.operations.slashing.ProposalSignedData;
import org.ethereum.beacon.core.operations.slashing.SlashableAttestation;
import org.ethereum.beacon.core.state.BeaconStateImpl;
import org.ethereum.beacon.core.state.CrosslinkRecord;
import org.ethereum.beacon.core.state.Eth1Data;
import org.ethereum.beacon.core.state.Eth1DataVote;
import org.ethereum.beacon.core.state.ForkData;
import org.ethereum.beacon.core.state.PendingAttestationRecord;
import org.ethereum.beacon.core.state.ValidatorRecord;
import org.ethereum.beacon.core.types.BLSPubkey;
import org.ethereum.beacon.core.types.BLSSignature;
import org.ethereum.beacon.core.types.Bitfield;
import org.ethereum.beacon.core.types.Bitfield64;
import org.ethereum.beacon.core.types.EpochNumber;
import org.ethereum.beacon.core.types.Gwei;
import org.ethereum.beacon.core.types.Millis;
import org.ethereum.beacon.core.types.ShardNumber;
import org.ethereum.beacon.core.types.SlotNumber;
import org.ethereum.beacon.core.types.Time;
import org.ethereum.beacon.core.types.ValidatorIndex;
import org.ethereum.beacon.ssz.annotation.SSZSerializable;
import org.junit.Test;

/**
 * Verifies {@link SSZSerializable} model test coverage
 *
 * <p>Check {@link #testAnnotatedClassesHaveTests()} JavaDoc for more info
 */
public class SSZSerializableAnnotationTest {

  /**
   * Scans all classes accessible from the context class loader which belong to the given package
   * and subpackages.
   *
   * @param packageName The base package
   * @return The classes
   * @throws ClassNotFoundException
   * @throws IOException
   */
  private static Class[] getClasses(String packageName) throws ClassNotFoundException, IOException {
    ClassLoader classLoader = Thread.currentThread().getContextClassLoader();
    assert classLoader != null;
    String path = packageName.replace('.', '/');
    Enumeration<URL> resources = classLoader.getResources(path);
    List<File> dirs = new ArrayList<File>();
    while (resources.hasMoreElements()) {
      URL resource = resources.nextElement();
      dirs.add(new File(resource.getFile()));
    }
    ArrayList<Class> classes = new ArrayList<Class>();
    for (File directory : dirs) {
      classes.addAll(findClasses(directory, packageName));
    }
    return classes.toArray(new Class[classes.size()]);
  }

  /**
   * Recursive method used to find all classes in a given directory and subdirs.
   *
   * @param directory The base directory
   * @param packageName The package name for classes found inside the base directory
   * @return The classes
   * @throws ClassNotFoundException
   */
  private static List<Class> findClasses(File directory, String packageName)
      throws ClassNotFoundException {
    List<Class> classes = new ArrayList<Class>();
    if (!directory.exists()) {
      return classes;
    }
    File[] files = directory.listFiles();
    for (File file : files) {
      if (file.isDirectory()) {
        assert !file.getName().contains(".");
        classes.addAll(findClasses(file, packageName + "." + file.getName()));
      } else if (file.getName().endsWith(".class")) {
        classes.add(
            Class.forName(
                packageName + '.' + file.getName().substring(0, file.getName().length() - 6)));
      }
    }
    return classes;
  }

  /**
   * Just add your {@link SSZSerializable} class to the list to stop this test fail.
   *
   * <p>This test notifies user that every {@link SSZSerializable} model should be tested like in
   * {@link ModelsSerializeTest} to clarify in runtime correctness of annotation scheme building for
   * each case and test other routines
   */
  @Test
  public void testAnnotatedClassesHaveTests() throws Exception {
    Set<Class> testedClasses =
        new HashSet<>(
            Arrays.asList(
                Attestation.class,
                AttestationData.class,
<<<<<<< HEAD
                AttestationDataAndCustodyBit.class,
=======
                AttesterSlashing.class,
>>>>>>> cc7e0f45
                BeaconBlock.class,
                BeaconBlockBody.class,
                BeaconStateImpl.class,
                Deposit.class,
                DepositData.class,
                DepositInput.class,
                Exit.class,
                ProposalSignedData.class,
                ProposerSlashing.class,
                CrosslinkRecord.class,
                Eth1DataVote.class,
                ForkData.class,
                PendingAttestationRecord.class,
                ValidatorRecord.class,
                Eth1Data.class,
                Bitfield.class,
                Bitfield64.class,
                BLSPubkey.class,
                BLSSignature.class,
                EpochNumber.class,
                Gwei.class,
                SlashableAttestation.class,
                ShardNumber.class,
                SlotNumber.class,
                Time.class,
                Millis.class,
                ValidatorIndex.class));
    Class[] allClasses = getClasses("org.ethereum.beacon.core");

    for (Class clazz : allClasses) {
      if (testedClasses.contains(clazz)) continue;

      if (clazz.isAnnotationPresent(SSZSerializable.class) && clazz.getEnclosingClass() == null) {
        throw new RuntimeException(
            String.format(
                "Class %s is marked with "
                    + "@SSZSerializable annotation but not covered with tests!",
                clazz.getName()));
      }
    }
  }
}<|MERGE_RESOLUTION|>--- conflicted
+++ resolved
@@ -116,11 +116,8 @@
             Arrays.asList(
                 Attestation.class,
                 AttestationData.class,
-<<<<<<< HEAD
                 AttestationDataAndCustodyBit.class,
-=======
                 AttesterSlashing.class,
->>>>>>> cc7e0f45
                 BeaconBlock.class,
                 BeaconBlockBody.class,
                 BeaconStateImpl.class,
