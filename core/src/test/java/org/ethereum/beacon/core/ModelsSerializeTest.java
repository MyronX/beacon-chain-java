--- conflicted
+++ resolved
@@ -1,11 +1,8 @@
 package org.ethereum.beacon.core;
 
-<<<<<<< HEAD
-=======
 import static org.junit.Assert.assertEquals;
 
 import java.util.Random;
->>>>>>> 980978c1
 import org.ethereum.beacon.consensus.BeaconChainSpec;
 import org.ethereum.beacon.consensus.BeaconStateEx;
 import org.ethereum.beacon.consensus.transition.BeaconStateExImpl;
@@ -21,10 +18,6 @@
 import org.ethereum.beacon.core.spec.SpecConstants;
 import org.ethereum.beacon.core.spec.SpecConstantsResolver;
 import org.ethereum.beacon.core.state.BeaconStateImpl;
-<<<<<<< HEAD
-import org.ethereum.beacon.core.state.Eth1DataVote;
-=======
->>>>>>> 980978c1
 import org.ethereum.beacon.core.state.Fork;
 import org.ethereum.beacon.core.state.PendingAttestation;
 import org.ethereum.beacon.core.state.ValidatorRecord;
@@ -35,13 +28,6 @@
 import org.junit.Before;
 import org.junit.Test;
 import tech.pegasys.artemis.util.bytes.BytesValue;
-<<<<<<< HEAD
-
-import java.util.Random;
-
-import static org.junit.Assert.assertEquals;
-=======
->>>>>>> 980978c1
 
 public class ModelsSerializeTest {
   private SSZSerializer sszSerializer;
@@ -51,10 +37,9 @@
   @Before
   public void setup() {
     specConstants = BeaconChainSpec.DEFAULT_CONSTANTS;
-    sszSerializer =
-        new SSZBuilder()
-            .withExternalVarResolver(new SpecConstantsResolver(specConstants))
-            .buildSerializer();
+    sszSerializer = new SSZBuilder()
+        .withExternalVarResolver(new SpecConstantsResolver(specConstants))
+        .buildSerializer();
     dataFactory = new TestDataFactory(specConstants);
   }
 
