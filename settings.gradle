rootProject.name = 'beacon'
// Chain construction services and helpers
include 'chain'
// Spec functions implementation, transitions etc
include 'consensus'
// Ethereum 2.0 domain model: data models
include 'core'
// Crypto utilities: BLS381-12 and hash
include 'crypto'
// DB persistence core interfaces 
include 'db:core'
// DB made around EthereumJ client
include 'db:ethereumj'
// PoW (Proof of Work) interfaces etc
include 'pow:core'
// PoW made with EthereumJ
include 'pow:ethereumj'
// PoW validator part
include 'pow:validator'
// PoW made with web3j (not ready yet)
include 'pow:web3j'
// SSZ (Simple serialization)
include 'ssz'
// Simulator CLI
include 'start:simulator'
<<<<<<< HEAD
include 'start:node'
=======
// Benchmarks CLI
include 'start:benchmaker'
>>>>>>> ef5555e8
// Clients helpers
include 'start:common'
// Configuration parser
include 'start:config'
// Various CLI tools
include 'start:tools'
// Test runners for community tests
include 'test'
// Strict types definition
include 'types'
// Standalone utils without any relation to Ethereum 2.0
include 'util'
// Validator services
include 'validator'
// Wire API mock
include 'wire'<|MERGE_RESOLUTION|>--- conflicted
+++ resolved
@@ -23,12 +23,10 @@
 include 'ssz'
 // Simulator CLI
 include 'start:simulator'
-<<<<<<< HEAD
-include 'start:node'
-=======
 // Benchmarks CLI
 include 'start:benchmaker'
->>>>>>> ef5555e8
+// Beacon node
+include 'start:node'
 // Clients helpers
 include 'start:common'
 // Configuration parser
