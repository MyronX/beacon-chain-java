package org.ethereum.beacon.test;

import com.fasterxml.jackson.databind.ObjectMapper;
import com.fasterxml.jackson.dataformat.yaml.YAMLFactory;
import com.google.common.base.Charsets;
import com.google.common.io.CharStreams;
import com.google.common.io.Resources;
import org.ethereum.beacon.consensus.BeaconChainSpec;
import org.ethereum.beacon.emulator.config.chainspec.SpecBuilder;
import org.ethereum.beacon.emulator.config.chainspec.SpecConstantsData;
import org.ethereum.beacon.emulator.config.chainspec.SpecData;
import org.ethereum.beacon.emulator.config.chainspec.SpecDataUtils;
import org.ethereum.beacon.emulator.config.chainspec.SpecHelpersData;
<<<<<<< HEAD
import org.ethereum.beacon.test.type.BlsSignedTestCase;
=======
import org.ethereum.beacon.schedulers.Scheduler;
import org.ethereum.beacon.schedulers.Schedulers;
>>>>>>> fbe1ab14
import org.ethereum.beacon.test.type.NamedTestCase;
import org.ethereum.beacon.test.type.SpecConstantsDataMerged;
import org.ethereum.beacon.test.type.TestCase;
import org.ethereum.beacon.test.type.TestSkeleton;
import org.ethereum.beacon.util.Objects;
import org.javatuples.Pair;

import java.io.File;
import java.io.FileInputStream;
import java.io.FileNotFoundException;
import java.io.IOException;
import java.io.InputStream;
import java.io.InputStreamReader;
import java.io.PrintWriter;
import java.io.StringWriter;
import java.net.URISyntaxException;
import java.nio.file.Files;
import java.nio.file.Path;
import java.nio.file.Paths;
import java.util.ArrayList;
import java.util.Arrays;
import java.util.Collection;
import java.util.Collections;
import java.util.HashSet;
import java.util.List;
import java.util.Optional;
import java.util.Set;
import java.util.concurrent.CompletableFuture;
import java.util.concurrent.atomic.AtomicBoolean;
import java.util.concurrent.atomic.AtomicInteger;
import java.util.function.Function;
import java.util.stream.Collectors;

import static org.junit.Assert.assertFalse;

public class TestUtils {
  private static final String GIT_COMMAND =
      "git submodule init & git submodule update --recursive --remote";
  private static final Schedulers schedulers = Schedulers.createDefault();
  static ObjectMapper yamlMapper = new ObjectMapper(new YAMLFactory());
  static String PATH_TO_TESTS = "eth2.0-spec-tests/tests";
  static String PATH_TO_CONFIGS = "eth2.0-temp-test-configs";
  static String SPEC_CONFIG_DIR = "constant_presets";
  static String FORK_CONFIG_DIR = "fork_timelines";

  static File getResourceFile(String relativePath) {
    try {
      final Path filePath = Paths.get(Resources.getResource(relativePath).toURI());
      return filePath.toFile();
    } catch (IllegalArgumentException | URISyntaxException e) {
      throw new RuntimeException(
          String.format(
              "Nothing found on path `%s`.\n Maybe you need to pull tests submodule with following command:\n %s",
              relativePath, GIT_COMMAND),
          e);
    }
  }

  static List<File> getResourceFiles(String dir) {
    try {
      final Path fixturesRootPath = Paths.get(Resources.getResource(dir).toURI());
      return Files.walk(fixturesRootPath)
          .filter(Files::isRegularFile)
          .map(Path::toFile)
          .collect(Collectors.toList());
    } catch (IllegalArgumentException | URISyntaxException e) {
      throw new RuntimeException(
          String.format(
              "Nothing found on path `%s`.\n Maybe you need to pull tests submodule with following command:\n %s",
              dir, GIT_COMMAND),
          e);
    } catch (IOException e) {
      throw new RuntimeException(String.format("Failed to read files in directory `%s`.", dir), e);
    }
  }

  static <V extends TestSkeleton> V readTest(File file, Class<? extends V> clazz) {
    return readYamlFile(file, clazz);
  }

  private static <V> V readYamlFile(File file, Class<? extends V> clazz) {
    String content;
    try (InputStream inputStream = new FileInputStream(file);
        InputStreamReader streamReader = new InputStreamReader(inputStream, Charsets.UTF_8)) {
      content = CharStreams.toString(streamReader);
    } catch (FileNotFoundException e) {
      throw new RuntimeException(String.format("File not found: %s", file.toPath().toString()), e);
    } catch (IOException e) {
      throw new RuntimeException(
          String.format("Error reading contents of file: %s", file.toPath().toString()), e);
    }

    return parseYamlData(content, clazz);
  }

  static <V extends TestSkeleton> Optional<String> runAllTestsInFile(
      File file,
      Function<Pair<TestCase, BeaconChainSpec>, Optional<String>> testCaseRunner,
      Class<? extends V> clazz) {
    return runAllTestsInFile(file, testCaseRunner, clazz, Collections.emptySet());
  }

  static <V extends TestSkeleton> Optional<String> runAllTestsInFile(
      File file,
      Function<Pair<TestCase, BeaconChainSpec>, Optional<String>> testCaseRunner,
      Class<? extends V> clazz,
      Collection<String> exclusions) {
    V test = readTest(file, clazz);
    return runAllCasesInTest(test, testCaseRunner, clazz, exclusions, null);
  }

  static <V extends TestSkeleton> Optional<String> runAllCasesInTest(
      V test,
      Function<Pair<TestCase, BeaconChainSpec>, Optional<String>> testCaseRunner,
      Class<? extends V> clazz) {
    return runAllCasesInTest(test, testCaseRunner, clazz, Collections.emptySet(), null);
  }

  static <V extends TestSkeleton> Optional<String> runAllCasesInTest(
      V test,
      Function<Pair<TestCase, BeaconChainSpec>, Optional<String>> testCaseRunner,
      Class<? extends V> clazz,
      Boolean forceBlsVerified) {
    return runAllCasesInTest(test, testCaseRunner, clazz, Collections.emptySet(), forceBlsVerified);
  }

  static <V extends TestSkeleton> Optional<String> runAllCasesInTest(
      V test,
      Function<Pair<TestCase, BeaconChainSpec>, Optional<String>> testCaseRunner,
      Class<? extends V> clazz,
      Collection<String> exclusions,
      Boolean forceBlsVerified) {
    StringBuilder errors = new StringBuilder();
    AtomicInteger failed = new AtomicInteger(0);
    int total = 0;
    for (TestCase testCase : test.getTestCases()) {
      ++total;
      String name =
          testCase instanceof NamedTestCase
              ? ((NamedTestCase) testCase).getName()
              : "Test #" + (total - 1);
      if (exclusions.contains(name)) {
        System.out.println(String.format("[ ] %s ignored", name));
        continue;
      }

      long s = System.nanoTime();
      boolean isBlsVerified = false;
      if (forceBlsVerified != null) {
        isBlsVerified = forceBlsVerified;
      } else if (testCase instanceof BlsSignedTestCase) {
        Integer blsFlag = ((BlsSignedTestCase) testCase).getBlsSetting();
        isBlsVerified = blsFlag != null && blsFlag < 2;
      }
      BeaconChainSpec spec = loadSpecByName(test.getConfig(), isBlsVerified);
      Optional<String> err = runTestCase(testCase, spec, test, testCaseRunner);
      long completionTime = System.nanoTime() - s;

      if (err.isPresent()) {
        errors.append(err.get());
        failed.incrementAndGet();
      }

      System.out.println(
          String.format(
              "[%s] %s completed in %.3fs",
              err.isPresent() ? "F" : "P", name, completionTime / 1_000_000_000d));
    }

    if (errors.length() == 0) {
      return Optional.empty();
    }
    errors.append("\nTests failed: ");
    errors.append(failed.get());
    errors.append("\nTotal: ");
    errors.append(total);

    return Optional.of(errors.toString());
  }

  static <V extends TestSkeleton> Optional<String> runTestCase(
      TestCase testCase,
      BeaconChainSpec spec,
      V test,
      Function<Pair<TestCase, BeaconChainSpec>, Optional<String>> testCaseRunner) {
    Optional<String> testCaseErrors;
    try {
      testCaseErrors = testCaseRunner.apply(Pair.with(testCase, spec));
    } catch (Exception ex) {
      StringWriter sw = new StringWriter();
      PrintWriter pw = new PrintWriter(sw);
      ex.printStackTrace(pw);
      String error =
          String.format("Unexpected error when running case %s: %s", testCase, sw.toString());
      testCaseErrors = Optional.of(error);
    }
    if (testCaseErrors.isPresent()) {
      StringBuilder errors = new StringBuilder();
      errors
          .append("FAILED TEST ")
          .append(test)
          .append("\n")
          .append(testCase)
          .append("\n")
          .append("ERROR: ")
          .append(testCaseErrors.get())
          .append("\n---\n");

      return Optional.of(errors.toString());
    }

    return Optional.empty();
  }

  static <V> V parseYamlData(String content, Class<? extends V> clazz) {
    try {
      return yamlMapper.readValue(content, clazz);
    } catch (IOException e) {
      throw new RuntimeException(
          String.format("Error thrown when reading stream with YAML reader:\n%s", e.getMessage()),
          e);
    }
  }

  static <V extends TestSkeleton> void runTestsInResourceDir(
      Path dir,
      Class<? extends V> testsType,
      Function<Pair<TestCase, BeaconChainSpec>, Optional<String>> testCaseRunner) {
    runTestsInResourceDirImpl(dir, testsType, testCaseRunner, Collections.emptySet(), false);
  }

  static <V extends TestSkeleton> void runTestsInResourceDir(
      Path dir,
      Class<? extends V> testsType,
      Function<Pair<TestCase, BeaconChainSpec>, Optional<String>> testCaseRunner,
      boolean parallel) {
    runTestsInResourceDirImpl(dir, testsType, testCaseRunner, Collections.emptySet(), parallel);
  }

  static <V extends TestSkeleton> void runTestsInResourceDir(
      Path dir,
      Class<? extends V> testsType,
      Function<Pair<TestCase, BeaconChainSpec>, Optional<String>> testCaseRunner,
      Ignored ignored) {
    runTestsInResourceDirImpl(dir, testsType, testCaseRunner, ignored.testCases, false);
  }

  static BeaconChainSpec loadSpecByName(String name, boolean isBlsVerified) {
    Path configPath = Paths.get(PATH_TO_CONFIGS, SPEC_CONFIG_DIR, name + ".yaml");
    File config = getResourceFile(configPath.toString());

    SpecConstantsData specConstantsDataRaw = readYamlFile(config, SpecConstantsDataMerged.class);
    SpecConstantsData specConstantsData;
    try {
      specConstantsData =
          Objects.copyProperties(
              SpecDataUtils.createSpecConstantsData(BeaconChainSpec.DEFAULT_CONSTANTS),
              specConstantsDataRaw);
    } catch (Exception ex) {
      throw new RuntimeException("Cannot merge spec constants with default settings");
    }

    SpecHelpersData specHelpersData = new SpecHelpersData();
    specHelpersData.setBlsVerify(isBlsVerified);

    SpecData specData = new SpecData();
    specData.setSpecHelpersOptions(specHelpersData);
    specData.setSpecConstants(specConstantsData);

    return new SpecBuilder().withSpec(specData).buildSpec();
  }

  private static <V extends TestSkeleton> void runTestsInResourceDirImpl(
      Path dir,
      Class<? extends V> testsType,
      Function<Pair<TestCase, BeaconChainSpec>, Optional<String>> testCaseRunner,
      Collection<String> exclusions,
      boolean parallel) {
    List<File> files = getResourceFiles(dir.toString());
    Scheduler scheduler =
        parallel ? schedulers.cpuHeavy() : schedulers.newSingleThreadDaemon("tests");
    AtomicBoolean failed = new AtomicBoolean(false);
    System.out.println("Running tests in " + dir + " with parallel execution set as " + parallel);
    AtomicInteger counter = new AtomicInteger(0);
    List<CompletableFuture> tasks = new ArrayList<>();
    for (File file : files) {
      Runnable task =
          () -> {
            int num = counter.getAndIncrement();
            System.out.println(num + ". Running tests in " + file.getName());
            Optional<String> result =
                runAllTestsInFile(file, testCaseRunner, testsType, exclusions);
            if (result.isPresent()) {
              System.out.println(num + ". " + result.get());
              System.out.println(num + ". \n----===----\n");
              failed.set(true);
            }
          };
      tasks.add(scheduler.executeR(task));
    }

    CompletableFuture[] cfs = tasks.toArray(new CompletableFuture[] {});
    CompletableFuture.allOf(cfs).join();
    assertFalse(failed.get());
  }

  public static class Ignored {
    private final Set<String> testCases;

    private Ignored(Set<String> testCases) {
      this.testCases = testCases;
    }

    public static Ignored of(String... testCases) {
      assert testCases.length > 0;
      return new Ignored(new HashSet<>(Arrays.asList(testCases)));
    }
  }
}<|MERGE_RESOLUTION|>--- conflicted
+++ resolved
@@ -11,12 +11,9 @@
 import org.ethereum.beacon.emulator.config.chainspec.SpecData;
 import org.ethereum.beacon.emulator.config.chainspec.SpecDataUtils;
 import org.ethereum.beacon.emulator.config.chainspec.SpecHelpersData;
-<<<<<<< HEAD
-import org.ethereum.beacon.test.type.BlsSignedTestCase;
-=======
 import org.ethereum.beacon.schedulers.Scheduler;
 import org.ethereum.beacon.schedulers.Schedulers;
->>>>>>> fbe1ab14
+import org.ethereum.beacon.test.type.BlsSignedTestCase;
 import org.ethereum.beacon.test.type.NamedTestCase;
 import org.ethereum.beacon.test.type.SpecConstantsDataMerged;
 import org.ethereum.beacon.test.type.TestCase;
@@ -125,14 +122,14 @@
       Class<? extends V> clazz,
       Collection<String> exclusions) {
     V test = readTest(file, clazz);
-    return runAllCasesInTest(test, testCaseRunner, clazz, exclusions, null);
+    return runAllCasesInTest(test, testCaseRunner, clazz, exclusions, false);
   }
 
   static <V extends TestSkeleton> Optional<String> runAllCasesInTest(
       V test,
       Function<Pair<TestCase, BeaconChainSpec>, Optional<String>> testCaseRunner,
       Class<? extends V> clazz) {
-    return runAllCasesInTest(test, testCaseRunner, clazz, Collections.emptySet(), null);
+    return runAllCasesInTest(test, testCaseRunner, clazz, Collections.emptySet(), false);
   }
 
   static <V extends TestSkeleton> Optional<String> runAllCasesInTest(
