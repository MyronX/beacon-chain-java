package org.ethereum.beacon.test;

import org.ethereum.beacon.core.BeaconBlock;
import org.ethereum.beacon.core.BeaconBlockHeader;
import org.ethereum.beacon.core.BeaconState;
import org.ethereum.beacon.core.MutableBeaconState;
import org.ethereum.beacon.core.operations.Transfer;
import org.ethereum.beacon.core.operations.VoluntaryExit;
import org.ethereum.beacon.core.operations.attestation.AttestationData;
import org.ethereum.beacon.core.operations.attestation.Crosslink;
import org.ethereum.beacon.core.operations.slashing.IndexedAttestation;
import org.ethereum.beacon.core.spec.SpecConstants;
import org.ethereum.beacon.core.state.Eth1Data;
import org.ethereum.beacon.core.state.Fork;
import org.ethereum.beacon.core.state.PendingAttestation;
import org.ethereum.beacon.core.state.ValidatorRecord;
import org.ethereum.beacon.core.types.BLSPubkey;
import org.ethereum.beacon.core.types.Bitfield64;
import org.ethereum.beacon.core.types.EpochNumber;
import org.ethereum.beacon.core.types.Gwei;
import org.ethereum.beacon.core.types.ShardNumber;
import org.ethereum.beacon.core.types.SlotNumber;
import org.ethereum.beacon.core.types.Time;
import org.ethereum.beacon.test.type.state.StateTestCase.BeaconStateData;
import org.ethereum.beacon.test.type.state.StateTestCase.BeaconStateData.CrossLinkData;
import org.ethereum.beacon.test.type.state.StateTestCase.BeaconStateData.ValidatorData;
<<<<<<< HEAD
import org.ethereum.beacon.validator.api.convert.BlockDataToBlock;
import org.ethereum.beacon.validator.api.model.BlockData;
=======
import org.ethereum.beacon.test.type.state.StateTestCase.BlockData.BlockBodyData.Eth1;
import org.ethereum.beacon.test.type.state.StateTestCase.BlockData.BlockBodyData.IndexedAttestationData;
import org.ethereum.beacon.test.type.state.StateTestCase.BlockData.BlockBodyData.ProposerSlashingData;
>>>>>>> 54ae8f5a
import tech.pegasys.artemis.ethereum.core.Hash32;
import tech.pegasys.artemis.util.bytes.Bytes4;
<<<<<<< HEAD
=======
import tech.pegasys.artemis.util.bytes.Bytes96;
import tech.pegasys.artemis.util.bytes.BytesValue;
>>>>>>> 54ae8f5a
import tech.pegasys.artemis.util.collections.WriteList;
import tech.pegasys.artemis.util.uint.UInt64;

import java.util.List;
import java.util.stream.Collectors;

/** Various utility methods aiding state tests development. */
public abstract class StateTestUtils {
  private StateTestUtils() {}

<<<<<<< HEAD
  public static BeaconBlock parseBlockData(BlockData blockData) {
    return BlockDataToBlock.deserialize(blockData);
=======
  public static BeaconBlock parseBlockData(
      StateTestCase.BlockData blockData) {
    Eth1Data eth1Data1 = parseEth1Data(blockData.getBody().getEth1Data());

    // Attestations
    List<Attestation> attestations = new ArrayList<>();
    for (StateTestCase.BeaconStateData.AttestationData attestationData :
        blockData.getBody().getAttestations()) {
      AttestationData attestationData1 = parseAttestationData(attestationData.getData());
      Attestation attestation =
          new Attestation(
              Bitfield.of(BytesValue.fromHexString(attestationData.getAggregationBitfield())),
              attestationData1,
              Bitfield.of(BytesValue.fromHexString(attestationData.getCustodyBitfield())),
              BLSSignature.wrap(Bytes96.fromHexString(attestationData.getSignature())));
      attestations.add(attestation);
    }

    // Attestation slashings
    List<AttesterSlashing> attesterSlashings =
        blockData.getBody().getAttesterSlashings().stream()
            .map(s -> new AttesterSlashing(
                parseSlashableAttestation(s.getSlashableAttestation1()),
                parseSlashableAttestation(s.getSlashableAttestation2())))
            .collect(Collectors.toList());

    // Deposits
    List<Deposit> deposits = new ArrayList<>();
    for (StateTestCase.BlockData.BlockBodyData.DepositData depositData :
        blockData.getBody().getDeposits()) {
      Deposit deposit =
          Deposit.create(
              depositData.getProof().stream()
                  .map(Hash32::fromHexString)
                  .collect(Collectors.toList()),
              new DepositData(
                  BLSPubkey.fromHexString(depositData.getData().getPubkey()),
                  Hash32.fromHexString(depositData.getData().getWithdrawalCredentials()),
                  Gwei.castFrom(UInt64.valueOf(depositData.getData().getAmount())),
                  BLSSignature.wrap(
                      Bytes96.fromHexString(depositData.getData().getSignature()))));
      deposits.add(deposit);
    }

    // Proposer slashings
    List<ProposerSlashing> proposerSlashings = new ArrayList<>();
    for (ProposerSlashingData proposerSlashingData :
        blockData.getBody().getProposerSlashings()) {
      BeaconBlockHeader header1 =
          new BeaconBlockHeader(
              SlotNumber.castFrom(UInt64.valueOf(proposerSlashingData.getHeader1().getSlot())),
              Hash32.fromHexString(proposerSlashingData.getHeader1().getParentRoot()),
              Hash32.fromHexString(proposerSlashingData.getHeader1().getStateRoot()),
              Hash32.fromHexString(proposerSlashingData.getHeader1().getBodyRoot()),
              BLSSignature.wrap(Bytes96.fromHexString(proposerSlashingData.getHeader1().getSignature())));
      BeaconBlockHeader header2 =
          new BeaconBlockHeader(
              SlotNumber.castFrom(UInt64.valueOf(proposerSlashingData.getHeader2().getSlot())),
              Hash32.fromHexString(proposerSlashingData.getHeader2().getParentRoot()),
              Hash32.fromHexString(proposerSlashingData.getHeader2().getStateRoot()),
              Hash32.fromHexString(proposerSlashingData.getHeader2().getBodyRoot()),
              BLSSignature.wrap(Bytes96.fromHexString(proposerSlashingData.getHeader2().getSignature())));
      ProposerSlashing proposerSlashing =
          new ProposerSlashing(
              ValidatorIndex.of(proposerSlashingData.getProposerIndex()), header1, header2);
      proposerSlashings.add(proposerSlashing);
    }

    // Transfers
    List<Transfer> transfers = new ArrayList<>();
    for (StateTestCase.BlockData.BlockBodyData.TransferData transferData :
        blockData.getBody().getTransfers()) {
      Transfer transfer = parseTransfer(transferData);
      transfers.add(transfer);
    }

    // Voluntary exits
    List<VoluntaryExit> voluntaryExits =
        blockData.getBody().getVoluntaryExits().stream()
            .map(StateTestUtils::parseVoluntaryExit)
            .collect(Collectors.toList());

    // Finally, creating a block
    BeaconBlockBody blockBody =
        BeaconBlockBody.create(
            BLSSignature.wrap(Bytes96.fromHexString(blockData.getBody().getRandaoReveal())),
            eth1Data1,
            Bytes32.fromHexString(blockData.getBody().getGraffiti()),
            proposerSlashings,
            attesterSlashings,
            attestations,
            deposits,
            voluntaryExits,
            transfers);
    BeaconBlock block =
        new BeaconBlock(
            SlotNumber.castFrom(UInt64.valueOf(blockData.getSlot())),
            Hash32.fromHexString(blockData.getParentRoot()),
            Hash32.fromHexString(blockData.getStateRoot()),
            blockBody,
            BLSSignature.wrap(Bytes96.fromHexString(blockData.getSignature())));

    return block;
>>>>>>> 54ae8f5a
  }

  public static MutableBeaconState parseBeaconState(
      SpecConstants specConstants, BeaconStateData data) {
    MutableBeaconState state = BeaconState.getEmpty(specConstants).createMutableCopy();

    state.setSlot(SlotNumber.castFrom(UInt64.valueOf(data.getSlot())));
    state.setGenesisTime(Time.of(data.getGenesisTime()));
    state.setFork(parseFork(data.getFork()));
    state.setPreviousJustifiedEpoch(
        EpochNumber.castFrom(UInt64.valueOf(data.getPreviousJustifiedEpoch())));
    state.setCurrentJustifiedEpoch(
        EpochNumber.castFrom(UInt64.valueOf(data.getCurrentJustifiedEpoch())));
    state.setPreviousJustifiedRoot(Hash32.fromHexString(data.getPreviousJustifiedRoot()));
    state.setCurrentJustifiedRoot(Hash32.fromHexString(data.getCurrentJustifiedRoot()));
    state.setJustificationBitfield(new Bitfield64(UInt64.valueOf(data.getJustificationBitfield())));
    state.setFinalizedEpoch(EpochNumber.castFrom(UInt64.valueOf(data.getFinalizedEpoch())));
    state.setFinalizedRoot(Hash32.fromHexString(data.getFinalizedRoot()));
    state.setLatestBlockHeader(parseBeaconBlockHeader(data.getLatestBlockHeader()));
    state.setLatestEth1Data(BlockDataToBlock.parseEth1Data(data.getLatestEth1Data()));
    state.setEth1DataVotes(
        WriteList.wrap(
            data.getEth1DataVotes().stream()
                .map(BlockDataToBlock::parseEth1Data)
                .collect(Collectors.toList()),
            Integer::new));
    state.setDepositIndex(UInt64.valueOf(data.getDepositIndex()));

    state.getValidatorRegistry().replaceAll(parseValidatorRegistry(data.getValidatorRegistry()));
    state.getBalances().replaceAll(parseBalances(data.getBalances()));
    state.getLatestRandaoMixes().setAll(parseHashes(data.getLatestRandaoMixes()));
    state
        .getPreviousEpochAttestations()
        .replaceAll(parsePendingAttestations(data.getPreviousEpochAttestations()));
    state
        .getCurrentEpochAttestations()
        .replaceAll(parsePendingAttestations(data.getCurrentEpochAttestations()));
    state.getCurrentCrosslinks().replaceAll(parseCrosslinks(data.getCurrentCrosslinks()));
    state.getPreviousCrosslinks().replaceAll(parseCrosslinks(data.getPreviousCrosslinks()));
    state.getLatestBlockRoots().setAll(parseHashes(data.getLatestBlockRoots()));
    state.getLatestStateRoots().setAll(parseHashes(data.getLatestStateRoots()));
    state.getLatestActiveIndexRoots().setAll(parseHashes(data.getLatestActiveIndexRoots()));
    state.getHistoricalRoots().replaceAll(parseHashes(data.getHistoricalRoots()));
    state.getLatestSlashedBalances().setAll(parseBalances(data.getLatestSlashedBalances()));
    state.setLatestStartShard(ShardNumber.of(UInt64.valueOf(data.getLatestStartShard())));

    return state;
  }

  public static List<Crosslink> parseCrosslinks(List<CrossLinkData> data) {
    return data.stream().map(StateTestUtils::parseCrosslink).collect(Collectors.toList());
  }

  public static List<PendingAttestation> parsePendingAttestations(
      List<BlockData.AttestationData> data) {
    return data.stream().map(StateTestUtils::parsePendingAttestation).collect(Collectors.toList());
  }

  public static List<Hash32> parseHashes(List<String> data) {
    return data.stream().map(Hash32::fromHexString).collect(Collectors.toList());
  }

  public static List<Gwei> parseBalances(List<String> data) {
    return data.stream().map(b -> Gwei.castFrom(UInt64.valueOf(b))).collect(Collectors.toList());
  }

  public static List<ValidatorRecord> parseValidatorRegistry(List<ValidatorData> data) {
    return data.stream().map(StateTestUtils::parseValidatorRecord).collect(Collectors.toList());
  }

  public static ValidatorRecord parseValidatorRecord(ValidatorData data) {
    return new ValidatorRecord(
        BLSPubkey.fromHexString(data.getPubkey()),
        Hash32.fromHexString(data.getWithdrawalCredentials()),
        EpochNumber.castFrom(UInt64.valueOf(data.getActivationEligibilityEpoch())),
        EpochNumber.castFrom(UInt64.valueOf(data.getActivationEpoch())),
        EpochNumber.castFrom(UInt64.valueOf(data.getExitEpoch())),
        EpochNumber.castFrom(UInt64.valueOf(data.getWithdrawableEpoch())),
        data.getSlashed(),
        Gwei.castFrom(UInt64.valueOf(data.getEffectiveBalance())));
  }

<<<<<<< HEAD
  public static Eth1Data parseEth1Data(BlockData.BlockBodyData.Eth1 data) {
    return BlockDataToBlock.parseEth1Data(data);
=======
  public static Eth1Data parseEth1Data(Eth1 data) {
    return new Eth1Data(
        Hash32.fromHexString(data.getDepositRoot()),
        UInt64.valueOf(data.getDepositCount()),
        Hash32.fromHexString(data.getBlockHash()));
  }

  public static BeaconBlockHeader parseBeaconBlockHeader(BlockHeaderData data) {
    return new BeaconBlockHeader(
        SlotNumber.castFrom(UInt64.valueOf(data.getSlot())),
        Hash32.fromHexString(data.getParentRoot()),
        Hash32.fromHexString(data.getStateRoot()),
        Hash32.fromHexString(data.getBodyRoot()),
        data.getSignature() == null
            ? BLSSignature.ZERO
            : BLSSignature.wrap(Bytes96.fromHexString(data.getSignature())));
>>>>>>> 54ae8f5a
  }

  public static Fork parseFork(BeaconStateData.Fork data) {
    return new Fork(
        Bytes4.fromHexString(data.getPreviousVersion()),
        Bytes4.fromHexString(data.getCurrentVersion()),
        EpochNumber.castFrom(UInt64.valueOf(data.getEpoch())));
  }

  public static Crosslink parseCrosslink(CrossLinkData data) {
    return new Crosslink(
        ShardNumber.of(data.getShard()),
        EpochNumber.castFrom(UInt64.valueOf(data.getStartEpoch())),
        EpochNumber.castFrom(UInt64.valueOf(data.getEndEpoch())),
        Hash32.fromHexString(data.getParentRoot()),
        Hash32.fromHexString(data.getDataRoot())
    );
  }

  public static PendingAttestation parsePendingAttestation(
      BlockData.AttestationData attestationData) {
    return BlockDataToBlock.parsePendingAttestation(attestationData);
  }

<<<<<<< HEAD
  public static AttestationData parseAttestationData(
      BlockData.AttestationData.AttestationDataContainer data) {
    return BlockDataToBlock.parseAttestationData(data);
=======
  public static AttestationData parseAttestationData(AttestationDataContainer data) {
    return new AttestationData(
        Hash32.fromHexString(data.getBeaconBlockRoot()),
        EpochNumber.castFrom(UInt64.valueOf(data.getSourceEpoch())),
        Hash32.fromHexString(data.getSourceRoot()),
        EpochNumber.castFrom(UInt64.valueOf(data.getTargetEpoch())),
        Hash32.fromHexString(data.getTargetRoot()),
        parseCrosslink(data.getCrosslink()));
>>>>>>> 54ae8f5a
  }

  public static Transfer parseTransfer(BlockData.BlockBodyData.TransferData data) {
    return BlockDataToBlock.parseTransfer(data);
  }

  public static VoluntaryExit parseVoluntaryExit(BlockData.BlockBodyData.VoluntaryExitData data) {
    return BlockDataToBlock.parseVoluntaryExit(data);
  }

  public static BeaconBlockHeader parseBeaconBlockHeader(BlockData.BlockHeaderData data) {
    return BlockDataToBlock.parseBeaconBlockHeader(data);
  }

  public static IndexedAttestation parseIndexedAttestation(
      BlockData.BlockBodyData.IndexedAttestationData data) {
    return BlockDataToBlock.parseIndexedAttestation(data);
  }
}<|MERGE_RESOLUTION|>--- conflicted
+++ resolved
@@ -4,10 +4,14 @@
 import org.ethereum.beacon.core.BeaconBlockHeader;
 import org.ethereum.beacon.core.BeaconState;
 import org.ethereum.beacon.core.MutableBeaconState;
+import org.ethereum.beacon.core.operations.Attestation;
+import org.ethereum.beacon.core.operations.Deposit;
+import org.ethereum.beacon.core.operations.ProposerSlashing;
 import org.ethereum.beacon.core.operations.Transfer;
 import org.ethereum.beacon.core.operations.VoluntaryExit;
 import org.ethereum.beacon.core.operations.attestation.AttestationData;
 import org.ethereum.beacon.core.operations.attestation.Crosslink;
+import org.ethereum.beacon.core.operations.slashing.AttesterSlashing;
 import org.ethereum.beacon.core.operations.slashing.IndexedAttestation;
 import org.ethereum.beacon.core.spec.SpecConstants;
 import org.ethereum.beacon.core.state.Eth1Data;
@@ -22,23 +26,11 @@
 import org.ethereum.beacon.core.types.SlotNumber;
 import org.ethereum.beacon.core.types.Time;
 import org.ethereum.beacon.test.type.state.StateTestCase.BeaconStateData;
-import org.ethereum.beacon.test.type.state.StateTestCase.BeaconStateData.CrossLinkData;
 import org.ethereum.beacon.test.type.state.StateTestCase.BeaconStateData.ValidatorData;
-<<<<<<< HEAD
 import org.ethereum.beacon.validator.api.convert.BlockDataToBlock;
 import org.ethereum.beacon.validator.api.model.BlockData;
-=======
-import org.ethereum.beacon.test.type.state.StateTestCase.BlockData.BlockBodyData.Eth1;
-import org.ethereum.beacon.test.type.state.StateTestCase.BlockData.BlockBodyData.IndexedAttestationData;
-import org.ethereum.beacon.test.type.state.StateTestCase.BlockData.BlockBodyData.ProposerSlashingData;
->>>>>>> 54ae8f5a
 import tech.pegasys.artemis.ethereum.core.Hash32;
 import tech.pegasys.artemis.util.bytes.Bytes4;
-<<<<<<< HEAD
-=======
-import tech.pegasys.artemis.util.bytes.Bytes96;
-import tech.pegasys.artemis.util.bytes.BytesValue;
->>>>>>> 54ae8f5a
 import tech.pegasys.artemis.util.collections.WriteList;
 import tech.pegasys.artemis.util.uint.UInt64;
 
@@ -49,114 +41,8 @@
 public abstract class StateTestUtils {
   private StateTestUtils() {}
 
-<<<<<<< HEAD
   public static BeaconBlock parseBlockData(BlockData blockData) {
     return BlockDataToBlock.deserialize(blockData);
-=======
-  public static BeaconBlock parseBlockData(
-      StateTestCase.BlockData blockData) {
-    Eth1Data eth1Data1 = parseEth1Data(blockData.getBody().getEth1Data());
-
-    // Attestations
-    List<Attestation> attestations = new ArrayList<>();
-    for (StateTestCase.BeaconStateData.AttestationData attestationData :
-        blockData.getBody().getAttestations()) {
-      AttestationData attestationData1 = parseAttestationData(attestationData.getData());
-      Attestation attestation =
-          new Attestation(
-              Bitfield.of(BytesValue.fromHexString(attestationData.getAggregationBitfield())),
-              attestationData1,
-              Bitfield.of(BytesValue.fromHexString(attestationData.getCustodyBitfield())),
-              BLSSignature.wrap(Bytes96.fromHexString(attestationData.getSignature())));
-      attestations.add(attestation);
-    }
-
-    // Attestation slashings
-    List<AttesterSlashing> attesterSlashings =
-        blockData.getBody().getAttesterSlashings().stream()
-            .map(s -> new AttesterSlashing(
-                parseSlashableAttestation(s.getSlashableAttestation1()),
-                parseSlashableAttestation(s.getSlashableAttestation2())))
-            .collect(Collectors.toList());
-
-    // Deposits
-    List<Deposit> deposits = new ArrayList<>();
-    for (StateTestCase.BlockData.BlockBodyData.DepositData depositData :
-        blockData.getBody().getDeposits()) {
-      Deposit deposit =
-          Deposit.create(
-              depositData.getProof().stream()
-                  .map(Hash32::fromHexString)
-                  .collect(Collectors.toList()),
-              new DepositData(
-                  BLSPubkey.fromHexString(depositData.getData().getPubkey()),
-                  Hash32.fromHexString(depositData.getData().getWithdrawalCredentials()),
-                  Gwei.castFrom(UInt64.valueOf(depositData.getData().getAmount())),
-                  BLSSignature.wrap(
-                      Bytes96.fromHexString(depositData.getData().getSignature()))));
-      deposits.add(deposit);
-    }
-
-    // Proposer slashings
-    List<ProposerSlashing> proposerSlashings = new ArrayList<>();
-    for (ProposerSlashingData proposerSlashingData :
-        blockData.getBody().getProposerSlashings()) {
-      BeaconBlockHeader header1 =
-          new BeaconBlockHeader(
-              SlotNumber.castFrom(UInt64.valueOf(proposerSlashingData.getHeader1().getSlot())),
-              Hash32.fromHexString(proposerSlashingData.getHeader1().getParentRoot()),
-              Hash32.fromHexString(proposerSlashingData.getHeader1().getStateRoot()),
-              Hash32.fromHexString(proposerSlashingData.getHeader1().getBodyRoot()),
-              BLSSignature.wrap(Bytes96.fromHexString(proposerSlashingData.getHeader1().getSignature())));
-      BeaconBlockHeader header2 =
-          new BeaconBlockHeader(
-              SlotNumber.castFrom(UInt64.valueOf(proposerSlashingData.getHeader2().getSlot())),
-              Hash32.fromHexString(proposerSlashingData.getHeader2().getParentRoot()),
-              Hash32.fromHexString(proposerSlashingData.getHeader2().getStateRoot()),
-              Hash32.fromHexString(proposerSlashingData.getHeader2().getBodyRoot()),
-              BLSSignature.wrap(Bytes96.fromHexString(proposerSlashingData.getHeader2().getSignature())));
-      ProposerSlashing proposerSlashing =
-          new ProposerSlashing(
-              ValidatorIndex.of(proposerSlashingData.getProposerIndex()), header1, header2);
-      proposerSlashings.add(proposerSlashing);
-    }
-
-    // Transfers
-    List<Transfer> transfers = new ArrayList<>();
-    for (StateTestCase.BlockData.BlockBodyData.TransferData transferData :
-        blockData.getBody().getTransfers()) {
-      Transfer transfer = parseTransfer(transferData);
-      transfers.add(transfer);
-    }
-
-    // Voluntary exits
-    List<VoluntaryExit> voluntaryExits =
-        blockData.getBody().getVoluntaryExits().stream()
-            .map(StateTestUtils::parseVoluntaryExit)
-            .collect(Collectors.toList());
-
-    // Finally, creating a block
-    BeaconBlockBody blockBody =
-        BeaconBlockBody.create(
-            BLSSignature.wrap(Bytes96.fromHexString(blockData.getBody().getRandaoReveal())),
-            eth1Data1,
-            Bytes32.fromHexString(blockData.getBody().getGraffiti()),
-            proposerSlashings,
-            attesterSlashings,
-            attestations,
-            deposits,
-            voluntaryExits,
-            transfers);
-    BeaconBlock block =
-        new BeaconBlock(
-            SlotNumber.castFrom(UInt64.valueOf(blockData.getSlot())),
-            Hash32.fromHexString(blockData.getParentRoot()),
-            Hash32.fromHexString(blockData.getStateRoot()),
-            blockBody,
-            BLSSignature.wrap(Bytes96.fromHexString(blockData.getSignature())));
-
-    return block;
->>>>>>> 54ae8f5a
   }
 
   public static MutableBeaconState parseBeaconState(
@@ -206,7 +92,7 @@
     return state;
   }
 
-  public static List<Crosslink> parseCrosslinks(List<CrossLinkData> data) {
+  public static List<Crosslink> parseCrosslinks(List<BlockData.CrossLinkData> data) {
     return data.stream().map(StateTestUtils::parseCrosslink).collect(Collectors.toList());
   }
 
@@ -239,27 +125,8 @@
         Gwei.castFrom(UInt64.valueOf(data.getEffectiveBalance())));
   }
 
-<<<<<<< HEAD
   public static Eth1Data parseEth1Data(BlockData.BlockBodyData.Eth1 data) {
     return BlockDataToBlock.parseEth1Data(data);
-=======
-  public static Eth1Data parseEth1Data(Eth1 data) {
-    return new Eth1Data(
-        Hash32.fromHexString(data.getDepositRoot()),
-        UInt64.valueOf(data.getDepositCount()),
-        Hash32.fromHexString(data.getBlockHash()));
-  }
-
-  public static BeaconBlockHeader parseBeaconBlockHeader(BlockHeaderData data) {
-    return new BeaconBlockHeader(
-        SlotNumber.castFrom(UInt64.valueOf(data.getSlot())),
-        Hash32.fromHexString(data.getParentRoot()),
-        Hash32.fromHexString(data.getStateRoot()),
-        Hash32.fromHexString(data.getBodyRoot()),
-        data.getSignature() == null
-            ? BLSSignature.ZERO
-            : BLSSignature.wrap(Bytes96.fromHexString(data.getSignature())));
->>>>>>> 54ae8f5a
   }
 
   public static Fork parseFork(BeaconStateData.Fork data) {
@@ -269,14 +136,8 @@
         EpochNumber.castFrom(UInt64.valueOf(data.getEpoch())));
   }
 
-  public static Crosslink parseCrosslink(CrossLinkData data) {
-    return new Crosslink(
-        ShardNumber.of(data.getShard()),
-        EpochNumber.castFrom(UInt64.valueOf(data.getStartEpoch())),
-        EpochNumber.castFrom(UInt64.valueOf(data.getEndEpoch())),
-        Hash32.fromHexString(data.getParentRoot()),
-        Hash32.fromHexString(data.getDataRoot())
-    );
+  public static Crosslink parseCrosslink(BlockData.CrossLinkData data) {
+    return BlockDataToBlock.parseCrossLinkData(data);
   }
 
   public static PendingAttestation parsePendingAttestation(
@@ -284,20 +145,9 @@
     return BlockDataToBlock.parsePendingAttestation(attestationData);
   }
 
-<<<<<<< HEAD
   public static AttestationData parseAttestationData(
       BlockData.AttestationData.AttestationDataContainer data) {
     return BlockDataToBlock.parseAttestationData(data);
-=======
-  public static AttestationData parseAttestationData(AttestationDataContainer data) {
-    return new AttestationData(
-        Hash32.fromHexString(data.getBeaconBlockRoot()),
-        EpochNumber.castFrom(UInt64.valueOf(data.getSourceEpoch())),
-        Hash32.fromHexString(data.getSourceRoot()),
-        EpochNumber.castFrom(UInt64.valueOf(data.getTargetEpoch())),
-        Hash32.fromHexString(data.getTargetRoot()),
-        parseCrosslink(data.getCrosslink()));
->>>>>>> 54ae8f5a
   }
 
   public static Transfer parseTransfer(BlockData.BlockBodyData.TransferData data) {
@@ -316,4 +166,22 @@
       BlockData.BlockBodyData.IndexedAttestationData data) {
     return BlockDataToBlock.parseIndexedAttestation(data);
   }
+
+  public static Deposit parseDeposit(BlockData.BlockBodyData.DepositData data) {
+    return BlockDataToBlock.parseDeposit(data);
+  }
+
+  public static Attestation parseAttestation(BlockData.AttestationData data) {
+    return BlockDataToBlock.parseAttestation(data);
+  }
+
+  public static AttesterSlashing parseAttesterSlashing(
+      BlockData.BlockBodyData.AttesterSlashingData data) {
+    return BlockDataToBlock.parseAttesterSlashing(data);
+  }
+
+  public static ProposerSlashing parseProposerSlashing(
+      BlockData.BlockBodyData.ProposerSlashingData data) {
+    return BlockDataToBlock.parseProposerSlashing(data);
+  }
 }