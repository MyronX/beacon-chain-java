package org.ethereum.beacon.test.runner;

<<<<<<< HEAD
import org.ethereum.beacon.consensus.SpecHelpers;
import org.ethereum.beacon.ssz.access.container.SSZSchemeBuilder;
=======
import org.ethereum.beacon.consensus.BeaconChainSpec;
import org.ethereum.beacon.ssz.ConstructorObjCreator;
import org.ethereum.beacon.ssz.SSZCodecRoulette;
import org.ethereum.beacon.ssz.SSZModelCreator;
import org.ethereum.beacon.ssz.SSZSchemeBuilder;
>>>>>>> 427e00b9
import org.ethereum.beacon.ssz.SSZSerializer;
import org.ethereum.beacon.ssz.access.SSZField;
import org.ethereum.beacon.ssz.annotation.SSZSerializable;
import org.ethereum.beacon.test.type.SszTestCase;
import org.ethereum.beacon.test.type.TestCase;
import tech.pegasys.artemis.util.bytes.BytesValue;

import java.math.BigInteger;
import java.util.Optional;

import static org.ethereum.beacon.test.SilentAsserts.assertEquals;

/** TestRunner for {@link SszTestCase} */
public class SszRunner implements Runner {
  private SszTestCase testCase;
  private BeaconChainSpec spec;
  private SSZSchemeBuilder.SSZScheme currentScheme;
  private SSZSerializer sszSerializer;

  public SszRunner(TestCase testCase, BeaconChainSpec spec) {
    if (!(testCase instanceof SszTestCase)) {
      throw new RuntimeException("TestCase runner accepts only SszTestCase.class as input!");
    }
    this.testCase = (SszTestCase) testCase;
<<<<<<< HEAD
    this.specHelpers = specHelpers;
//    SSZSerializerBuilder builder = new SSZSerializerBuilder();
//    builder.withSSZCodecResolver(new SSZCodecRoulette());
//    builder.withSSZModelFactory(
//        new SSZModelCreator()
//            .registerObjCreator(new ConstructorObjCreator())
//            .registerObjCreator(new SettersObjCreator()));
//    builder.withSSZSchemeBuilder(clazz -> currentScheme);
//    builder.addCodec(new UIntPrimitive());
//    builder.addCodec(new BytesPrimitive());
//    builder.addCodec(new BooleanPrimitive());
//    builder.addCodec(new StringPrimitive());
//    this.sszSerializer = builder.build();
=======
    this.spec = spec;
    SSZSerializerBuilder builder = new SSZSerializerBuilder();
    builder.withSSZCodecResolver(new SSZCodecRoulette());
    builder.withSSZModelFactory(
        new SSZModelCreator()
            .registerObjCreator(new ConstructorObjCreator())
            .registerObjCreator(new SettersObjCreator()));
    builder.withSSZSchemeBuilder(clazz -> currentScheme);
    builder.addCodec(new UIntPrimitive());
    builder.addCodec(new BytesPrimitive());
    builder.addCodec(new BooleanPrimitive());
    builder.addCodec(new StringPrimitive());
    this.sszSerializer = builder.build();
>>>>>>> 427e00b9
  }

  private void activateSchemeMock(String type) {
    if (!type.startsWith("uint")) {
      throw new RuntimeException("Type " + testCase.getType() + " is not supported");
    }

    this.currentScheme = new SSZSchemeBuilder.SSZScheme();
    SSZField field =
        new SSZField(
            BigInteger.class,
            null,
            "uint",
            Integer.valueOf(testCase.getType().substring(4)),
            "value",
            "getValue");

    currentScheme.getFields().add(field);
  }

  public Optional<String> run() {
    activateSchemeMock(testCase.getType());

    if (Boolean.valueOf(testCase.getValid())) {
      byte[] data = BytesValue.fromHexString(testCase.getSsz()).getArrayUnsafe();
      BigInteger expected = new BigInteger(testCase.getValue());
      UIntTester actual = sszSerializer.decode(data, UIntTester.class);
      return assertEquals(expected, actual.getValue());
    } else {
      try {
        byte[] data = BytesValue.fromHexString(testCase.getSsz()).getArrayUnsafe();
        UIntTester actual = sszSerializer.decode(data, UIntTester.class);
      } catch (Exception ex) {
        return Optional.empty();
      }
      return Optional.of(
          "SSZ encoded data ["
              + testCase.getSsz()
              + "] is not valid but was successfully decoded.");
    }
  }

  @SSZSerializable
  public static class UIntTester {
    private BigInteger value;

    public BigInteger getValue() {
      return value;
    }

    public void setValue(BigInteger value) {
      this.value = value;
    }
  }
}<|MERGE_RESOLUTION|>--- conflicted
+++ resolved
@@ -1,18 +1,18 @@
 package org.ethereum.beacon.test.runner;
 
-<<<<<<< HEAD
-import org.ethereum.beacon.consensus.SpecHelpers;
-import org.ethereum.beacon.ssz.access.container.SSZSchemeBuilder;
-=======
 import org.ethereum.beacon.consensus.BeaconChainSpec;
 import org.ethereum.beacon.ssz.ConstructorObjCreator;
 import org.ethereum.beacon.ssz.SSZCodecRoulette;
 import org.ethereum.beacon.ssz.SSZModelCreator;
 import org.ethereum.beacon.ssz.SSZSchemeBuilder;
->>>>>>> 427e00b9
 import org.ethereum.beacon.ssz.SSZSerializer;
-import org.ethereum.beacon.ssz.access.SSZField;
+import org.ethereum.beacon.ssz.SSZSerializerBuilder;
+import org.ethereum.beacon.ssz.SettersObjCreator;
 import org.ethereum.beacon.ssz.annotation.SSZSerializable;
+import org.ethereum.beacon.ssz.type.BooleanPrimitive;
+import org.ethereum.beacon.ssz.type.BytesPrimitive;
+import org.ethereum.beacon.ssz.type.StringPrimitive;
+import org.ethereum.beacon.ssz.type.UIntPrimitive;
 import org.ethereum.beacon.test.type.SszTestCase;
 import org.ethereum.beacon.test.type.TestCase;
 import tech.pegasys.artemis.util.bytes.BytesValue;
@@ -34,21 +34,6 @@
       throw new RuntimeException("TestCase runner accepts only SszTestCase.class as input!");
     }
     this.testCase = (SszTestCase) testCase;
-<<<<<<< HEAD
-    this.specHelpers = specHelpers;
-//    SSZSerializerBuilder builder = new SSZSerializerBuilder();
-//    builder.withSSZCodecResolver(new SSZCodecRoulette());
-//    builder.withSSZModelFactory(
-//        new SSZModelCreator()
-//            .registerObjCreator(new ConstructorObjCreator())
-//            .registerObjCreator(new SettersObjCreator()));
-//    builder.withSSZSchemeBuilder(clazz -> currentScheme);
-//    builder.addCodec(new UIntPrimitive());
-//    builder.addCodec(new BytesPrimitive());
-//    builder.addCodec(new BooleanPrimitive());
-//    builder.addCodec(new StringPrimitive());
-//    this.sszSerializer = builder.build();
-=======
     this.spec = spec;
     SSZSerializerBuilder builder = new SSZSerializerBuilder();
     builder.withSSZCodecResolver(new SSZCodecRoulette());
@@ -62,7 +47,6 @@
     builder.addCodec(new BooleanPrimitive());
     builder.addCodec(new StringPrimitive());
     this.sszSerializer = builder.build();
->>>>>>> 427e00b9
   }
 
   private void activateSchemeMock(String type) {
@@ -71,14 +55,14 @@
     }
 
     this.currentScheme = new SSZSchemeBuilder.SSZScheme();
-    SSZField field =
-        new SSZField(
-            BigInteger.class,
-            null,
-            "uint",
-            Integer.valueOf(testCase.getType().substring(4)),
-            "value",
-            "getValue");
+    SSZSchemeBuilder.SSZScheme.SSZField field = new SSZSchemeBuilder.SSZScheme.SSZField();
+    field.name = "value";
+    field.type = BigInteger.class;
+    field.multipleType = SSZSchemeBuilder.SSZScheme.MultipleType.NONE;
+    field.notAContainer = false;
+    field.getter = "getValue";
+    field.extraSize = Integer.valueOf(testCase.getType().substring(4));
+    field.extraType = "uint";
 
     currentScheme.getFields().add(field);
   }
