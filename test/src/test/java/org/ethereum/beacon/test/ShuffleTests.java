--- conflicted
+++ resolved
@@ -4,7 +4,8 @@
 import org.ethereum.beacon.test.runner.shuffle.ShuffleRunner;
 import org.ethereum.beacon.test.type.shuffle.ShuffleTest;
 import org.junit.Test;
-import tech.pegasys.artemis.ethereum.core.Hash32;
+import tech.pegasys.artemis.util.bytes.Bytes32;
+import tech.pegasys.artemis.util.uint.UInt64;
 
 import java.nio.file.Path;
 import java.nio.file.Paths;
@@ -29,18 +30,18 @@
                       input
                           .getValue1()
                           .compute_committee(
-                              objects.getValue0(), 0, objects.getValue2(), objects.getValue1()));
+                              objects.getValue0(),
+                              UInt64.ZERO,
+                              UInt64.valueOf(objects.getValue2()),
+                              objects.getValue1()));
           return testRunner.run();
         });
   }
 
-<<<<<<< HEAD
   /**
    * Runs tests on optimized version of get_shuffling, like in {@link
-   * BeaconChainSpec#compute_committee2(List, Hash32, int, int)}
+   * BeaconChainSpec#compute_committee2(List, UInt64, UInt64, Bytes32)}
    */
-=======
->>>>>>> b87ee21d
   @Test
   public void testShuffling2() {
     Path testFileDir = Paths.get(PATH_TO_TESTS, TESTS_DIR, TESTS_SUBDIR);
@@ -56,7 +57,10 @@
                       input
                           .getValue1()
                           .compute_committee2(
-                              objects.getValue0(), 0, objects.getValue2(), objects.getValue1()));
+                              objects.getValue0(),
+                              UInt64.ZERO,
+                              UInt64.valueOf(objects.getValue2()),
+                              objects.getValue1()));
           return testRunner.run();
         });
   }
