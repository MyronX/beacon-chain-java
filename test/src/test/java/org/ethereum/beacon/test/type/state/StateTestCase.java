--- conflicted
+++ resolved
@@ -7,29 +7,16 @@
 import org.ethereum.beacon.core.operations.ProposerSlashing;
 import org.ethereum.beacon.core.operations.Transfer;
 import org.ethereum.beacon.core.operations.VoluntaryExit;
-import org.ethereum.beacon.core.operations.deposit.DepositData;
 import org.ethereum.beacon.core.operations.slashing.AttesterSlashing;
-import org.ethereum.beacon.core.types.BLSPubkey;
-import org.ethereum.beacon.core.types.BLSSignature;
-import org.ethereum.beacon.core.types.Bitfield;
-import org.ethereum.beacon.core.types.Gwei;
-import org.ethereum.beacon.core.types.ValidatorIndex;
 import org.ethereum.beacon.test.StateTestUtils;
 import org.ethereum.beacon.test.type.BlsSignedTestCase;
 import org.ethereum.beacon.test.type.NamedTestCase;
 import org.ethereum.beacon.validator.api.model.BlockData;
-import tech.pegasys.artemis.ethereum.core.Hash32;
-import tech.pegasys.artemis.util.bytes.Bytes96;
-import tech.pegasys.artemis.util.bytes.BytesValue;
-import tech.pegasys.artemis.util.uint.UInt64;
 
 import java.util.List;
 import java.util.stream.Collectors;
 
-import static org.ethereum.beacon.test.StateTestUtils.parseAttestationData;
-import static org.ethereum.beacon.test.StateTestUtils.parseBeaconBlockHeader;
 import static org.ethereum.beacon.test.StateTestUtils.parseBlockData;
-import static org.ethereum.beacon.test.StateTestUtils.parseIndexedAttestation;
 import static org.ethereum.beacon.test.StateTestUtils.parseTransfer;
 import static org.ethereum.beacon.test.StateTestUtils.parseVoluntaryExit;
 
@@ -80,26 +67,7 @@
   }
 
   public Deposit getDepositOperation() {
-    Deposit deposit =
-<<<<<<< HEAD
-        new Deposit(
-            ReadVector.wrap(
-                getDeposit().getProof().stream()
-                    .map(Hash32::fromHexString)
-                    .collect(Collectors.toList()),
-                Function.identity()),
-            UInt64.valueOf(getDeposit().getIndex()),
-=======
-        Deposit.create(
-            getDeposit().getProof().stream().map(Hash32::fromHexString).collect(Collectors.toList()),
->>>>>>> 54ae8f5a
-            new DepositData(
-                BLSPubkey.fromHexString(getDeposit().getData().getPubkey()),
-                Hash32.fromHexString(getDeposit().getData().getWithdrawalCredentials()),
-                Gwei.castFrom(UInt64.valueOf(getDeposit().getData().getAmount())),
-                BLSSignature.wrap(Bytes96.fromHexString(getDeposit().getData().getSignature()))));
-
-    return deposit;
+    return StateTestUtils.parseDeposit(getDeposit());
   }
 
   public BlockData.AttestationData getAttestation() {
@@ -111,27 +79,15 @@
   }
 
   public Attestation getAttestationOperation() {
-    Attestation attestation =
-        new Attestation(
-            Bitfield.of(BytesValue.fromHexString(getAttestation().getAggregationBitfield())),
-            parseAttestationData((getAttestation().getData())),
-            Bitfield.of(BytesValue.fromHexString(getAttestation().getCustodyBitfield())),
-            BLSSignature.wrap(Bytes96.fromHexString(getAttestation().getSignature())));
-
-    return attestation;
+    return StateTestUtils.parseAttestation(getAttestation());
   }
 
   public AttesterSlashing getAttesterSlashingOperation() {
-    return new AttesterSlashing(
-        parseIndexedAttestation(getAttesterSlashing().getSlashableAttestation1()),
-        parseIndexedAttestation(getAttesterSlashing().getSlashableAttestation2()));
+    return StateTestUtils.parseAttesterSlashing(getAttesterSlashing());
   }
 
   public ProposerSlashing getProposerSlashingOperation() {
-    return new ProposerSlashing(
-        ValidatorIndex.of(getProposerSlashing().getProposerIndex()),
-        parseBeaconBlockHeader(getProposerSlashing().getHeader1()),
-        parseBeaconBlockHeader(getProposerSlashing().getHeader2()));
+    return StateTestUtils.parseProposerSlashing(getProposerSlashing());
   }
 
   public Transfer getTransferOperation() {
@@ -288,10 +244,10 @@
     private String finalizedRoot;
 
     @JsonProperty("current_crosslinks")
-    private List<CrossLinkData> currentCrosslinks;
+    private List<BlockData.CrossLinkData> currentCrosslinks;
 
     @JsonProperty("previous_crosslinks")
-    private List<CrossLinkData> previousCrosslinks;
+    private List<BlockData.CrossLinkData> previousCrosslinks;
 
     @JsonProperty("latest_block_roots")
     private List<String> latestBlockRoots;
@@ -450,19 +406,19 @@
       this.finalizedRoot = finalizedRoot;
     }
 
-    public List<CrossLinkData> getCurrentCrosslinks() {
+    public List<BlockData.CrossLinkData> getCurrentCrosslinks() {
       return currentCrosslinks;
     }
 
-    public void setCurrentCrosslinks(List<CrossLinkData> currentCrosslinks) {
+    public void setCurrentCrosslinks(List<BlockData.CrossLinkData> currentCrosslinks) {
       this.currentCrosslinks = currentCrosslinks;
     }
 
-    public List<CrossLinkData> getPreviousCrosslinks() {
+    public List<BlockData.CrossLinkData> getPreviousCrosslinks() {
       return previousCrosslinks;
     }
 
-    public void setPreviousCrosslinks(List<CrossLinkData> previousCrosslinks) {
+    public void setPreviousCrosslinks(List<BlockData.CrossLinkData> previousCrosslinks) {
       this.previousCrosslinks = previousCrosslinks;
     }
 
@@ -659,720 +615,5 @@
         this.effectiveBalance = effectiveBalance;
       }
     }
-
-<<<<<<< HEAD
-=======
-    @JsonIgnoreProperties(ignoreUnknown = true)
-    public static class AttestationData {
-      @JsonProperty("aggregation_bitfield")
-      private String aggregationBitfield;
-
-      private AttestationDataContainer data;
-
-      @JsonProperty("custody_bitfield")
-      private String custodyBitfield;
-
-      private String signature;
-
-      @JsonProperty("inclusion_delay")
-      private String inclusionDelay;
-
-      @JsonProperty("proposer_index")
-      private Long proposerIndex;
-
-      public String getInclusionDelay() {
-        return inclusionDelay;
-      }
-
-      public void setInclusionDelay(String inclusionDelay) {
-        this.inclusionDelay = inclusionDelay;
-      }
-
-      public String getAggregationBitfield() {
-        return aggregationBitfield;
-      }
-
-      public void setAggregationBitfield(String aggregationBitfield) {
-        this.aggregationBitfield = aggregationBitfield;
-      }
-
-      public AttestationDataContainer getData() {
-        return data;
-      }
-
-      public void setData(AttestationDataContainer data) {
-        this.data = data;
-      }
-
-      public String getCustodyBitfield() {
-        return custodyBitfield;
-      }
-
-      public void setCustodyBitfield(String custodyBitfield) {
-        this.custodyBitfield = custodyBitfield;
-      }
-
-      public String getSignature() {
-        return signature;
-      }
-
-      public void setSignature(String signature) {
-        this.signature = signature;
-      }
-
-      public Long getProposerIndex() {
-        return proposerIndex;
-      }
-
-      public void setProposerIndex(Long proposerIndex) {
-        this.proposerIndex = proposerIndex;
-      }
-
-      public static class AttestationDataContainer {
-        @JsonProperty("beacon_block_root")
-        private String beaconBlockRoot;
-
-        @JsonProperty("source_epoch")
-        private String sourceEpoch;
-
-        @JsonProperty("source_root")
-        private String sourceRoot;
-
-        @JsonProperty("target_epoch")
-        private String targetEpoch;
-
-        @JsonProperty("target_root")
-        private String targetRoot;
-
-        private CrossLinkData crosslink;
-
-        public String getBeaconBlockRoot() {
-          return beaconBlockRoot;
-        }
-
-        public void setBeaconBlockRoot(String beaconBlockRoot) {
-          this.beaconBlockRoot = beaconBlockRoot;
-        }
-
-        public String getSourceEpoch() {
-          return sourceEpoch;
-        }
-
-        public void setSourceEpoch(String sourceEpoch) {
-          this.sourceEpoch = sourceEpoch;
-        }
-
-        public String getSourceRoot() {
-          return sourceRoot;
-        }
-
-        public void setSourceRoot(String sourceRoot) {
-          this.sourceRoot = sourceRoot;
-        }
-
-        public String getTargetRoot() {
-          return targetRoot;
-        }
-
-        public void setTargetRoot(String targetRoot) {
-          this.targetRoot = targetRoot;
-        }
-
-        public String getTargetEpoch() {
-          return targetEpoch;
-        }
-
-        public void setTargetEpoch(String targetEpoch) {
-          this.targetEpoch = targetEpoch;
-        }
-
-        public CrossLinkData getCrosslink() {
-          return crosslink;
-        }
-
-        public void setCrosslink(CrossLinkData crosslink) {
-          this.crosslink = crosslink;
-        }
-      }
-    }
-
->>>>>>> 54ae8f5a
-    public static class CrossLinkData {
-      private Long shard;
-      @JsonProperty("start_epoch")
-      private String startEpoch;
-      @JsonProperty("end_epoch")
-      private String endEpoch;
-      @JsonProperty("parent_root")
-      private String parentRoot;
-      @JsonProperty("data_root")
-      private String dataRoot;
-
-      public Long getShard() {
-        return shard;
-      }
-
-      public void setShard(Long shard) {
-        this.shard = shard;
-      }
-
-      public String getStartEpoch() {
-        return startEpoch;
-      }
-
-      public void setStartEpoch(String startEpoch) {
-        this.startEpoch = startEpoch;
-      }
-
-      public String getEndEpoch() {
-        return endEpoch;
-      }
-
-      public void setEndEpoch(String endEpoch) {
-        this.endEpoch = endEpoch;
-      }
-
-      public String getParentRoot() {
-        return parentRoot;
-      }
-
-      public void setParentRoot(String parentRoot) {
-        this.parentRoot = parentRoot;
-      }
-
-      public String getDataRoot() {
-        return dataRoot;
-      }
-
-      public void setDataRoot(String dataRoot) {
-        this.dataRoot = dataRoot;
-      }
-    }
-<<<<<<< HEAD
-=======
-
-    public static class BlockHeaderData {
-      private String slot;
-
-      @JsonProperty("parent_root")
-      private String parentRoot;
-
-      @JsonProperty("state_root")
-      private String stateRoot;
-
-      @JsonProperty("body_root")
-      private String bodyRoot;
-
-      private String signature;
-
-      public String getSlot() {
-        return slot;
-      }
-
-      public void setSlot(String slot) {
-        this.slot = slot;
-      }
-
-      public String getParentRoot() {
-        return parentRoot;
-      }
-
-      public void setParentRoot(String parentRoot) {
-        this.parentRoot = parentRoot;
-      }
-
-      public String getStateRoot() {
-        return stateRoot;
-      }
-
-      public void setStateRoot(String stateRoot) {
-        this.stateRoot = stateRoot;
-      }
-
-      public String getBodyRoot() {
-        return bodyRoot;
-      }
-
-      public void setBodyRoot(String bodyRoot) {
-        this.bodyRoot = bodyRoot;
-      }
-
-      public String getSignature() {
-        return signature;
-      }
-
-      public void setSignature(String signature) {
-        this.signature = signature;
-      }
-    }
-  }
-
-  public static class BlockData {
-    private String slot;
-
-    @JsonProperty("parent_root")
-    private String parentRoot;
-
-    @JsonProperty("state_root")
-    private String stateRoot;
-
-    private BlockBodyData body;
-    private String signature;
-
-    public String getSlot() {
-      return slot;
-    }
-
-    public void setSlot(String slot) {
-      this.slot = slot;
-    }
-
-    public String getParentRoot() {
-      return parentRoot;
-    }
-
-    public void setParentRoot(String parentRoot) {
-      this.parentRoot = parentRoot;
-    }
-
-    public String getStateRoot() {
-      return stateRoot;
-    }
-
-    public void setStateRoot(String stateRoot) {
-      this.stateRoot = stateRoot;
-    }
-
-    public BlockBodyData getBody() {
-      return body;
-    }
-
-    public void setBody(BlockBodyData body) {
-      this.body = body;
-    }
-
-    public String getSignature() {
-      return signature;
-    }
-
-    public void setSignature(String signature) {
-      this.signature = signature;
-    }
-
-    public static class BlockBodyData {
-      @JsonProperty("randao_reveal")
-      private String randaoReveal;
-
-      @JsonProperty("eth1_data")
-      private Eth1 eth1Data;
-
-      private String graffiti;
-
-      @JsonProperty("proposer_slashings")
-      private List<ProposerSlashingData> proposerSlashings;
-
-      @JsonProperty("attester_slashings")
-      private List<AttesterSlashingData> attesterSlashings;
-
-      private List<BeaconStateData.AttestationData> attestations;
-      private List<DepositData> deposits;
-
-      @JsonProperty("voluntary_exits")
-      private List<VoluntaryExitData> voluntaryExits;
-
-      private List<TransferData> transfers;
-
-      public String getRandaoReveal() {
-        return randaoReveal;
-      }
-
-      public void setRandaoReveal(String randaoReveal) {
-        this.randaoReveal = randaoReveal;
-      }
-
-      public Eth1 getEth1Data() {
-        return eth1Data;
-      }
-
-      public void setEth1Data(Eth1 eth1Data) {
-        this.eth1Data = eth1Data;
-      }
-
-      public String getGraffiti() {
-        return graffiti;
-      }
-
-      public void setGraffiti(String graffiti) {
-        this.graffiti = graffiti;
-      }
-
-      public List<ProposerSlashingData> getProposerSlashings() {
-        return proposerSlashings;
-      }
-
-      public void setProposerSlashings(List<ProposerSlashingData> proposerSlashings) {
-        this.proposerSlashings = proposerSlashings;
-      }
-
-      public List<AttesterSlashingData> getAttesterSlashings() {
-        return attesterSlashings;
-      }
-
-      public void setAttesterSlashings(List<AttesterSlashingData> attesterSlashings) {
-        this.attesterSlashings = attesterSlashings;
-      }
-
-      public List<BeaconStateData.AttestationData> getAttestations() {
-        return attestations;
-      }
-
-      public void setAttestations(List<BeaconStateData.AttestationData> attestations) {
-        this.attestations = attestations;
-      }
-
-      public List<DepositData> getDeposits() {
-        return deposits;
-      }
-
-      public void setDeposits(List<DepositData> deposits) {
-        this.deposits = deposits;
-      }
-
-      public List<VoluntaryExitData> getVoluntaryExits() {
-        return voluntaryExits;
-      }
-
-      public void setVoluntaryExits(List<VoluntaryExitData> voluntaryExits) {
-        this.voluntaryExits = voluntaryExits;
-      }
-
-      public List<TransferData> getTransfers() {
-        return transfers;
-      }
-
-      public void setTransfers(List<TransferData> transfers) {
-        this.transfers = transfers;
-      }
-
-      public static class Eth1 {
-        @JsonProperty("deposit_root")
-        private String depositRoot;
-
-        @JsonProperty("deposit_count")
-        private String depositCount;
-
-        @JsonProperty("block_hash")
-        private String blockHash;
-
-        public String getDepositRoot() {
-          return depositRoot;
-        }
-
-        public void setDepositRoot(String depositRoot) {
-          this.depositRoot = depositRoot;
-        }
-
-        public String getDepositCount() {
-          return depositCount;
-        }
-
-        public void setDepositCount(String depositCount) {
-          this.depositCount = depositCount;
-        }
-
-        public String getBlockHash() {
-          return blockHash;
-        }
-
-        public void setBlockHash(String blockHash) {
-          this.blockHash = blockHash;
-        }
-      }
-
-      public static class ProposerSlashingData {
-        @JsonProperty("proposer_index")
-        private Long proposerIndex;
-
-        @JsonProperty("header_1")
-        private BeaconStateData.BlockHeaderData header1;
-
-        @JsonProperty("header_2")
-        private BeaconStateData.BlockHeaderData header2;
-
-        public Long getProposerIndex() {
-          return proposerIndex;
-        }
-
-        public void setProposerIndex(Long proposerIndex) {
-          this.proposerIndex = proposerIndex;
-        }
-
-        public BeaconStateData.BlockHeaderData getHeader1() {
-          return header1;
-        }
-
-        public void setHeader1(BeaconStateData.BlockHeaderData header1) {
-          this.header1 = header1;
-        }
-
-        public BeaconStateData.BlockHeaderData getHeader2() {
-          return header2;
-        }
-
-        public void setHeader2(BeaconStateData.BlockHeaderData header2) {
-          this.header2 = header2;
-        }
-      }
-
-      public static class IndexedAttestationData {
-        @JsonProperty("custody_bit_0_indices")
-        private List<Long> custodyBit0Indices;
-        @JsonProperty("custody_bit_1_indices")
-        private List<Long> custodyBit1Indices;
-        @JsonProperty("data")
-        private AttestationDataContainer data;
-        @JsonProperty("signature")
-        private String signature;
-
-        public String getSignature() {
-          return signature;
-        }
-
-        public void setSignature(String signature) {
-          this.signature = signature;
-        }
-
-        public List<Long> getCustodyBit0Indices() {
-          return custodyBit0Indices;
-        }
-
-        public void setCustodyBit0Indices(List<Long> custodyBit0Indices) {
-          this.custodyBit0Indices = custodyBit0Indices;
-        }
-
-        public List<Long> getCustodyBit1Indices() {
-          return custodyBit1Indices;
-        }
-
-        public void setCustodyBit1Indices(List<Long> custodyBit1Indices) {
-          this.custodyBit1Indices = custodyBit1Indices;
-        }
-
-        public AttestationDataContainer getData() {
-          return data;
-        }
-
-        public void setData(AttestationDataContainer data) {
-          this.data = data;
-        }
-
-        public String getAggregateSignature() {
-          return signature;
-        }
-
-        public void setAggregateSignature(String aggregateSignature) {
-          this.signature = aggregateSignature;
-        }
-      }
-
-      public static class AttesterSlashingData {
-        @JsonProperty("attestation_1")
-        private IndexedAttestationData slashableAttestation1;
-        @JsonProperty("attestation_2")
-        private IndexedAttestationData slashableAttestation2;
-
-        public IndexedAttestationData getSlashableAttestation1() {
-          return slashableAttestation1;
-        }
-
-        public void setSlashableAttestation1(
-            IndexedAttestationData slashableAttestation1) {
-          this.slashableAttestation1 = slashableAttestation1;
-        }
-
-        public IndexedAttestationData getSlashableAttestation2() {
-          return slashableAttestation2;
-        }
-
-        public void setSlashableAttestation2(
-            IndexedAttestationData slashableAttestation2) {
-          this.slashableAttestation2 = slashableAttestation2;
-        }
-      }
-
-      public static class DepositData {
-        private List<String> proof;
-        private Long index;
-
-        private DepositDataContainer data;
-
-        public List<String> getProof() {
-          return proof;
-        }
-
-        public void setProof(List<String> proof) {
-          this.proof = proof;
-        }
-
-        public Long getIndex() {
-          return index;
-        }
-
-        public void setIndex(Long index) {
-          this.index = index;
-        }
-
-        public DepositDataContainer getData() {
-          return data;
-        }
-
-        public void setData(DepositDataContainer data) {
-          this.data = data;
-        }
-
-        public static class DepositDataContainer {
-          private String pubkey;
-          @JsonProperty("withdrawal_credentials")
-          private String withdrawalCredentials;
-          private String amount;
-          private String signature;
-
-          public String getAmount() {
-            return amount;
-          }
-
-          public void setAmount(String amount) {
-            this.amount = amount;
-          }
-
-          public String getPubkey() {
-            return pubkey;
-          }
-
-          public void setPubkey(String pubkey) {
-            this.pubkey = pubkey;
-          }
-
-          public String getWithdrawalCredentials() {
-            return withdrawalCredentials;
-          }
-
-          public void setWithdrawalCredentials(String withdrawalCredentials) {
-            this.withdrawalCredentials = withdrawalCredentials;
-          }
-
-          public String getSignature() {
-            return signature;
-          }
-
-          public void setSignature(String signature) {
-            this.signature = signature;
-          }
-        }
-      }
-
-      public static class VoluntaryExitData {
-        private String epoch;
-
-        @JsonProperty("validator_index")
-        private Long validatorIndex;
-
-        private String signature;
-
-        public String getEpoch() {
-          return epoch;
-        }
-
-        public void setEpoch(String epoch) {
-          this.epoch = epoch;
-        }
-
-        public Long getValidatorIndex() {
-          return validatorIndex;
-        }
-
-        public void setValidatorIndex(Long validatorIndex) {
-          this.validatorIndex = validatorIndex;
-        }
-
-        public String getSignature() {
-          return signature;
-        }
-
-        public void setSignature(String signature) {
-          this.signature = signature;
-        }
-      }
-
-      public static class TransferData {
-        private Long sender;
-        private Long recipient;
-        private String amount;
-        private String fee;
-        private String slot;
-        private String pubkey;
-        private String signature;
-
-        public Long getSender() {
-          return sender;
-        }
-
-        public void setSender(Long sender) {
-          this.sender = sender;
-        }
-
-        public Long getRecipient() {
-          return recipient;
-        }
-
-        public void setRecipient(Long recipient) {
-          this.recipient = recipient;
-        }
-
-        public String getAmount() {
-          return amount;
-        }
-
-        public void setAmount(String amount) {
-          this.amount = amount;
-        }
-
-        public String getFee() {
-          return fee;
-        }
-
-        public void setFee(String fee) {
-          this.fee = fee;
-        }
-
-        public String getSlot() {
-          return slot;
-        }
-
-        public void setSlot(String slot) {
-          this.slot = slot;
-        }
-
-        public String getPubkey() {
-          return pubkey;
-        }
-
-        public void setPubkey(String pubkey) {
-          this.pubkey = pubkey;
-        }
-
-        public String getSignature() {
-          return signature;
-        }
-
-        public void setSignature(String signature) {
-          this.signature = signature;
-        }
-      }
-
-      @JsonIgnoreProperties(ignoreUnknown = false)
-      public static class SomeData {}
-    }
->>>>>>> 54ae8f5a
   }
 }