package org.ethereum.beacon.test.type.state;

import com.fasterxml.jackson.annotation.JsonProperty;
import org.ethereum.beacon.core.BeaconBlock;
import org.ethereum.beacon.core.operations.Attestation;
import org.ethereum.beacon.core.operations.Deposit;
import org.ethereum.beacon.core.operations.ProposerSlashing;
import org.ethereum.beacon.core.operations.Transfer;
import org.ethereum.beacon.core.operations.VoluntaryExit;
import org.ethereum.beacon.core.operations.slashing.AttesterSlashing;
<<<<<<< HEAD
=======
import org.ethereum.beacon.core.spec.SpecConstants;
import org.ethereum.beacon.core.types.BLSPubkey;
import org.ethereum.beacon.core.types.BLSSignature;
import tech.pegasys.artemis.util.collections.Bitlist;
import org.ethereum.beacon.core.types.Gwei;
import org.ethereum.beacon.core.types.ValidatorIndex;
>>>>>>> ac4bdf63
import org.ethereum.beacon.test.StateTestUtils;
import org.ethereum.beacon.test.type.BlsSignedTestCase;
import org.ethereum.beacon.test.type.NamedTestCase;
import org.ethereum.beacon.validator.api.model.BlockData;

import java.util.List;
import java.util.stream.Collectors;

import static org.ethereum.beacon.test.StateTestUtils.parseBlockData;
import static org.ethereum.beacon.test.StateTestUtils.parseTransfer;
import static org.ethereum.beacon.test.StateTestUtils.parseVoluntaryExit;

/**
 * State test case <a
 * href="https://github.com/ethereum/eth2.0-tests/tree/master/state">https://github.com/ethereum/eth2.0-tests/tree/master/state</a>
 */
public class StateTestCase implements NamedTestCase, BlsSignedTestCase {
  private String description;
  private BeaconStateData pre;
  private BeaconStateData post;

  @JsonProperty("bls_setting")
  private Integer blsSetting;

  @JsonProperty private BlockData.BlockBodyData.DepositData deposit;
<<<<<<< HEAD
  @JsonProperty private BlockData.AttestationData attestation;
=======
  @JsonProperty private BeaconStateData.AttestationData attestation;
>>>>>>> ac4bdf63

  @JsonProperty("attester_slashing")
  private BlockData.BlockBodyData.AttesterSlashingData attesterSlashing;

  @JsonProperty("proposer_slashing")
  private BlockData.BlockBodyData.ProposerSlashingData proposerSlashing;

  @JsonProperty private BlockData.BlockBodyData.TransferData transfer;

  @JsonProperty("voluntary_exit")
  private BlockData.BlockBodyData.VoluntaryExitData voluntaryExit;

  @JsonProperty private BlockData block;
  @JsonProperty private List<BlockData> blocks;
  @JsonProperty private Integer slots;

  public String getDescription() {
    return description;
  }

  public void setDescription(String description) {
    this.description = description;
  }

  public BlockData.BlockBodyData.DepositData getDeposit() {
    return deposit;
  }

  public void setDeposit(BlockData.BlockBodyData.DepositData deposit) {
    this.deposit = deposit;
  }

  public Deposit getDepositOperation() {
<<<<<<< HEAD
    return StateTestUtils.parseDeposit(getDeposit());
  }

  public BlockData.AttestationData getAttestation() {
    return attestation;
  }

  public void setAttestation(BlockData.AttestationData attestation) {
    this.attestation = attestation;
  }
=======
    Deposit deposit =
        Deposit.create(
            getDeposit().getProof().stream()
                .map(Hash32::fromHexString)
                .collect(Collectors.toList()),
            new DepositData(
                BLSPubkey.fromHexString(getDeposit().getData().getPubkey()),
                Hash32.fromHexString(getDeposit().getData().getWithdrawalCredentials()),
                Gwei.castFrom(UInt64.valueOf(getDeposit().getData().getAmount())),
                BLSSignature.wrap(Bytes96.fromHexString(getDeposit().getData().getSignature()))));

    return deposit;
  }

  public BeaconStateData.AttestationData getAttestation() {
    return attestation;
  }

  public void setAttestation(BeaconStateData.AttestationData attestation) {
    this.attestation = attestation;
  }

  public Attestation getAttestationOperation(SpecConstants constants) {
    BytesValue aggValue = BytesValue.fromHexString(getAttestation().getAggregationBits());
    BytesValue cusValue = BytesValue.fromHexString(getAttestation().getCustodyBits());

    Attestation attestation =
        new Attestation(
            Bitlist.of(aggValue, constants.getMaxValidatorsPerCommittee().getValue()),
            parseAttestationData((getAttestation().getData())),
            Bitlist.of(cusValue, constants.getMaxValidatorsPerCommittee().getValue()),
            BLSSignature.wrap(Bytes96.fromHexString(getAttestation().getSignature())),
            constants);
>>>>>>> ac4bdf63

  public Attestation getAttestationOperation() {
    return StateTestUtils.parseAttestation(getAttestation());
  }

<<<<<<< HEAD
  public AttesterSlashing getAttesterSlashingOperation() {
    return StateTestUtils.parseAttesterSlashing(getAttesterSlashing());
=======
  public AttesterSlashing getAttesterSlashingOperation(SpecConstants specConstants) {
    return new AttesterSlashing(
        parseSlashableAttestation(getAttesterSlashing().slashableAttestation1, specConstants),
        parseSlashableAttestation(getAttesterSlashing().slashableAttestation2, specConstants));
>>>>>>> ac4bdf63
  }

  public ProposerSlashing getProposerSlashingOperation() {
    return StateTestUtils.parseProposerSlashing(getProposerSlashing());
  }

  public Transfer getTransferOperation() {
    return parseTransfer(getTransfer());
  }

  public VoluntaryExit getVoluntaryExitOperation() {
    return parseVoluntaryExit(getVoluntaryExit());
  }

<<<<<<< HEAD
  public BeaconBlock getBeaconBlock() {
    return parseBlockData(getBlock());
=======
  public BeaconBlock getBeaconBlock(SpecConstants constants) {
    return parseBlockData(getBlock(), constants);
>>>>>>> ac4bdf63
  }

  public BlockData.BlockBodyData.AttesterSlashingData getAttesterSlashing() {
    return attesterSlashing;
  }

  public void setAttesterSlashing(BlockData.BlockBodyData.AttesterSlashingData attesterSlashing) {
    this.attesterSlashing = attesterSlashing;
  }

  public BlockData.BlockBodyData.ProposerSlashingData getProposerSlashing() {
    return proposerSlashing;
  }

  public void setProposerSlashing(BlockData.BlockBodyData.ProposerSlashingData proposerSlashing) {
    this.proposerSlashing = proposerSlashing;
  }

  public BlockData.BlockBodyData.TransferData getTransfer() {
    return transfer;
  }

  public void setTransfer(BlockData.BlockBodyData.TransferData transfer) {
    this.transfer = transfer;
  }

  public BlockData.BlockBodyData.VoluntaryExitData getVoluntaryExit() {
    return voluntaryExit;
  }

  public void setVoluntaryExit(BlockData.BlockBodyData.VoluntaryExitData voluntaryExit) {
    this.voluntaryExit = voluntaryExit;
  }

  public BlockData getBlock() {
    return block;
  }

  public void setBlock(BlockData block) {
    this.block = block;
  }

  public Integer getSlots() {
    return slots;
  }

  public void setSlots(Integer slots) {
    this.slots = slots;
  }

  public List<BlockData> getBlocks() {
    return blocks;
  }

  public void setBlocks(List<BlockData> blocks) {
    this.blocks = blocks;
  }

<<<<<<< HEAD
  public List<BeaconBlock> getBeaconBlocks() {
    return blocks.stream().map(StateTestUtils::parseBlockData).collect(Collectors.toList());
=======
  public List<BeaconBlock> getBeaconBlocks(SpecConstants constants) {
    return blocks.stream().map((BlockData blockData) -> StateTestUtils.parseBlockData(blockData, constants)).collect(Collectors.toList());
>>>>>>> ac4bdf63
  }

  public BeaconStateData getPre() {
    return pre;
  }

  public void setPre(BeaconStateData pre) {
    this.pre = pre;
  }

  public BeaconStateData getPost() {
    return post;
  }

  public void setPost(BeaconStateData post) {
    this.post = post;
  }

  @Override
  public Integer getBlsSetting() {
    return blsSetting;
  }

  public void setBlsSetting(Integer blsSetting) {
    this.blsSetting = blsSetting;
  }

  @Override
  public String getName() {
    return getDescription();
  }

  @Override
  public String toString() {
    return "StateTestCase{" + "description='" + description + '\'' + '}';
  }

  public static class BeaconStateData {
    private String slot;

    @JsonProperty("genesis_time")
    private Long genesisTime;

    private Fork fork;

    private List<ValidatorData> validators;

    private List<String> balances;

    @JsonProperty("randao_mixes")
    private List<String> randaoMixes;

    @JsonProperty("start_shard")
    private Long startShard;

    @JsonProperty("previous_epoch_attestations")
    private List<BlockData.AttestationData> previousEpochAttestations;

    @JsonProperty("current_epoch_attestations")
    private List<BlockData.AttestationData> currentEpochAttestations;

    @JsonProperty("previous_justified_checkpoint")
    private CheckpointData previousJustifiedCheckpoint;

    @JsonProperty("current_justified_checkpoint")
    private CheckpointData currentJustifiedCheckpoint;

    @JsonProperty("justification_bits")
    private String justificationBits;

    @JsonProperty("finalized_checkpoint")
    private CheckpointData finalizedCheckpoint;

    @JsonProperty("current_crosslinks")
    private List<BlockData.CrossLinkData> currentCrosslinks;

    @JsonProperty("previous_crosslinks")
    private List<BlockData.CrossLinkData> previousCrosslinks;

    @JsonProperty("block_roots")
    private List<String> blockRoots;

    @JsonProperty("state_roots")
    private List<String> stateRoots;

    @JsonProperty("historical_roots")
    private List<String> historicalRoots;

    @JsonProperty("active_index_roots")
    private List<String> activeIndexRoots;

    @JsonProperty("compact_committees_roots")
    private List<String> compactCommitteesRoots;

    private List<String> slashings;

    @JsonProperty("latest_block_header")
    private BlockData.BlockHeaderData latestBlockHeader;

    @JsonProperty("eth1_data")
    private BlockData.BlockBodyData.Eth1 eth1Data;

    @JsonProperty("eth1_data_votes")
    private List<BlockData.BlockBodyData.Eth1> eth1DataVotes;

    @JsonProperty("eth1_deposit_index")
    private Long eth1DepositIndex;

    public String getSlot() {
      return slot;
    }

    public void setSlot(String slot) {
      this.slot = slot;
    }

    public Long getGenesisTime() {
      return genesisTime;
    }

    public void setGenesisTime(Long genesisTime) {
      this.genesisTime = genesisTime;
    }

    public Fork getFork() {
      return fork;
    }

    public void setFork(Fork fork) {
      this.fork = fork;
    }

    public List<ValidatorData> getValidators() {
      return validators;
    }

    public void setValidators(List<ValidatorData> validators) {
      this.validators = validators;
    }

    public List<String> getBalances() {
      return balances;
    }

    public void setBalances(List<String> balances) {
      this.balances = balances;
    }

    public List<String> getRandaoMixes() {
      return randaoMixes;
    }

    public void setRandaoMixes(List<String> randaoMixes) {
      this.randaoMixes = randaoMixes;
    }

    public Long getStartShard() {
      return startShard;
    }

    public void setStartShard(Long startShard) {
      this.startShard = startShard;
    }

    public List<BlockData.AttestationData> getPreviousEpochAttestations() {
      return previousEpochAttestations;
    }

    public void setPreviousEpochAttestations(
        List<BlockData.AttestationData> previousEpochAttestations) {
      this.previousEpochAttestations = previousEpochAttestations;
    }

    public List<BlockData.AttestationData> getCurrentEpochAttestations() {
      return currentEpochAttestations;
    }

    public void setCurrentEpochAttestations(
        List<BlockData.AttestationData> currentEpochAttestations) {
      this.currentEpochAttestations = currentEpochAttestations;
    }

    public CheckpointData getPreviousJustifiedCheckpoint() {
      return previousJustifiedCheckpoint;
    }

    public void setPreviousJustifiedCheckpoint(CheckpointData previousJustifiedCheckpoint) {
      this.previousJustifiedCheckpoint = previousJustifiedCheckpoint;
    }

    public CheckpointData getCurrentJustifiedCheckpoint() {
      return currentJustifiedCheckpoint;
    }

    public void setCurrentJustifiedCheckpoint(CheckpointData currentJustifiedCheckpoint) {
      this.currentJustifiedCheckpoint = currentJustifiedCheckpoint;
    }

    public String getJustificationBits() {
      return justificationBits;
    }

    public void setJustificationBits(String justificationBits) {
      this.justificationBits = justificationBits;
    }

    public CheckpointData getFinalizedCheckpoint() {
      return finalizedCheckpoint;
    }

    public void setFinalizedCheckpoint(CheckpointData finalizedCheckpoint) {
      this.finalizedCheckpoint = finalizedCheckpoint;
    }

    public List<BlockData.CrossLinkData> getCurrentCrosslinks() {
      return currentCrosslinks;
    }

    public void setCurrentCrosslinks(List<BlockData.CrossLinkData> currentCrosslinks) {
      this.currentCrosslinks = currentCrosslinks;
    }

    public List<BlockData.CrossLinkData> getPreviousCrosslinks() {
      return previousCrosslinks;
    }

    public void setPreviousCrosslinks(List<BlockData.CrossLinkData> previousCrosslinks) {
      this.previousCrosslinks = previousCrosslinks;
    }

    public List<String> getBlockRoots() {
      return blockRoots;
    }

    public void setBlockRoots(List<String> blockRoots) {
      this.blockRoots = blockRoots;
    }

    public List<String> getStateRoots() {
      return stateRoots;
    }

    public void setStateRoots(List<String> stateRoots) {
      this.stateRoots = stateRoots;
    }

    public List<String> getActiveIndexRoots() {
      return activeIndexRoots;
    }

    public void setActiveIndexRoots(List<String> activeIndexRoots) {
      this.activeIndexRoots = activeIndexRoots;
    }

    public List<String> getCompactCommitteesRoots() {
      return compactCommitteesRoots;
    }

    public void setCompactCommitteesRoots(List<String> compactCommitteesRoots) {
      this.compactCommitteesRoots = compactCommitteesRoots;
    }

    public List<String> getSlashings() {
      return slashings;
    }

    public void setSlashings(List<String> slashings) {
      this.slashings = slashings;
    }

    public BlockData.BlockHeaderData getLatestBlockHeader() {
      return latestBlockHeader;
    }

    public void setLatestBlockHeader(BlockData.BlockHeaderData latestBlockHeader) {
      this.latestBlockHeader = latestBlockHeader;
    }

    public List<String> getHistoricalRoots() {
      return historicalRoots;
    }

    public void setHistoricalRoots(List<String> historicalRoots) {
      this.historicalRoots = historicalRoots;
    }

    public BlockData.BlockBodyData.Eth1 getEth1Data() {
      return eth1Data;
    }

    public void setEth1Data(BlockData.BlockBodyData.Eth1 eth1Data) {
      this.eth1Data = eth1Data;
    }

    public List<BlockData.BlockBodyData.Eth1> getEth1DataVotes() {
      return eth1DataVotes;
    }

    public void setEth1DataVotes(List<BlockData.BlockBodyData.Eth1> eth1DataVotes) {
      this.eth1DataVotes = eth1DataVotes;
    }

    public Long getEth1DepositIndex() {
      return eth1DepositIndex;
    }

    public void setEth1DepositIndex(Long eth1DepositIndex) {
      this.eth1DepositIndex = eth1DepositIndex;
    }

    public static class Fork {
      @JsonProperty("previous_version")
      private String previousVersion;

      @JsonProperty("current_version")
      private String currentVersion;

      private String epoch;

      public String getPreviousVersion() {
        return previousVersion;
      }

      public void setPreviousVersion(String previousVersion) {
        this.previousVersion = previousVersion;
      }

      public String getCurrentVersion() {
        return currentVersion;
      }

      public void setCurrentVersion(String currentVersion) {
        this.currentVersion = currentVersion;
      }

      public String getEpoch() {
        return epoch;
      }

      public void setEpoch(String epoch) {
        this.epoch = epoch;
      }
    }

    public static class ValidatorData {
      private String pubkey;

      @JsonProperty("withdrawal_credentials")
      private String withdrawalCredentials;

      @JsonProperty("activation_epoch")
      private String activationEpoch;

      @JsonProperty("activation_eligibility_epoch")
      private String activationEligibilityEpoch;

      @JsonProperty("exit_epoch")
      private String exitEpoch;

      @JsonProperty("withdrawable_epoch")
      private String withdrawableEpoch;

      private Boolean slashed;

      @JsonProperty("effective_balance")
      private String effectiveBalance;

      public String getPubkey() {
        return pubkey;
      }

      public void setPubkey(String pubkey) {
        this.pubkey = pubkey;
      }

      public String getWithdrawalCredentials() {
        return withdrawalCredentials;
      }

      public void setWithdrawalCredentials(String withdrawalCredentials) {
        this.withdrawalCredentials = withdrawalCredentials;
      }

      public String getActivationEpoch() {
        return activationEpoch;
      }

      public void setActivationEpoch(String activationEpoch) {
        this.activationEpoch = activationEpoch;
      }

      public String getActivationEligibilityEpoch() {
        return activationEligibilityEpoch;
      }

      public void setActivationEligibilityEpoch(String activationEligibilityEpoch) {
        this.activationEligibilityEpoch = activationEligibilityEpoch;
      }

      public String getExitEpoch() {
        return exitEpoch;
      }

      public void setExitEpoch(String exitEpoch) {
        this.exitEpoch = exitEpoch;
      }

      public String getWithdrawableEpoch() {
        return withdrawableEpoch;
      }

      public void setWithdrawableEpoch(String withdrawableEpoch) {
        this.withdrawableEpoch = withdrawableEpoch;
      }

      public Boolean getSlashed() {
        return slashed;
      }

      public void setSlashed(Boolean slashed) {
        this.slashed = slashed;
      }

      public String getEffectiveBalance() {
        return effectiveBalance;
      }

      public void setEffectiveBalance(String effectiveBalance) {
        this.effectiveBalance = effectiveBalance;
      }
    }
<<<<<<< HEAD
=======

    public static class CheckpointData {
      private String root;
      private Long epoch;

      public String getRoot() {
        return root;
      }

      public void setRoot(String root) {
        this.root = root;
      }

      public Long getEpoch() {
        return epoch;
      }

      public void setEpoch(Long epoch) {
        this.epoch = epoch;
      }
    }

    @JsonIgnoreProperties(ignoreUnknown = true)
    public static class AttestationData {
      @JsonProperty("aggregation_bits")
      private String aggregationBits;

      private AttestationDataContainer data;

      @JsonProperty("custody_bits")
      private String custodyBits;

      private String signature;

      @JsonProperty("inclusion_delay")
      private String inclusionDelay;

      @JsonProperty("proposer_index")
      private Long proposerIndex;

      public String getInclusionDelay() {
        return inclusionDelay;
      }

      public void setInclusionDelay(String inclusionDelay) {
        this.inclusionDelay = inclusionDelay;
      }

      public String getAggregationBits() {
        return aggregationBits;
      }

      public void setAggregationBits(String aggregationBits) {
        this.aggregationBits = aggregationBits;
      }

      public AttestationDataContainer getData() {
        return data;
      }

      public void setData(AttestationDataContainer data) {
        this.data = data;
      }

      public String getCustodyBits() {
        return custodyBits;
      }

      public void setCustodyBits(String custodyBits) {
        this.custodyBits = custodyBits;
      }

      public String getSignature() {
        return signature;
      }

      public void setSignature(String signature) {
        this.signature = signature;
      }

      public Long getProposerIndex() {
        return proposerIndex;
      }

      public void setProposerIndex(Long proposerIndex) {
        this.proposerIndex = proposerIndex;
      }

      public static class AttestationDataContainer {
        @JsonProperty("beacon_block_root")
        private String beaconBlockRoot;

        private CheckpointData source;

        private CheckpointData target;

        private CrossLinkData crosslink;

        public String getBeaconBlockRoot() {
          return beaconBlockRoot;
        }

        public void setBeaconBlockRoot(String beaconBlockRoot) {
          this.beaconBlockRoot = beaconBlockRoot;
        }

        public CheckpointData getSource() {
          return source;
        }

        public void setSource(CheckpointData source) {
          this.source = source;
        }

        public CheckpointData getTarget() {
          return target;
        }

        public void setTarget(CheckpointData target) {
          this.target = target;
        }

        public CrossLinkData getCrosslink() {
          return crosslink;
        }

        public void setCrosslink(CrossLinkData crosslink) {
          this.crosslink = crosslink;
        }
      }
    }

    public static class CrossLinkData {
      private Long shard;

      @JsonProperty("start_epoch")
      private String startEpoch;

      @JsonProperty("end_epoch")
      private String endEpoch;

      @JsonProperty("parent_root")
      private String parentRoot;

      @JsonProperty("data_root")
      private String dataRoot;

      public Long getShard() {
        return shard;
      }

      public void setShard(Long shard) {
        this.shard = shard;
      }

      public String getStartEpoch() {
        return startEpoch;
      }

      public void setStartEpoch(String startEpoch) {
        this.startEpoch = startEpoch;
      }

      public String getEndEpoch() {
        return endEpoch;
      }

      public void setEndEpoch(String endEpoch) {
        this.endEpoch = endEpoch;
      }

      public String getParentRoot() {
        return parentRoot;
      }

      public void setParentRoot(String parentRoot) {
        this.parentRoot = parentRoot;
      }

      public String getDataRoot() {
        return dataRoot;
      }

      public void setDataRoot(String dataRoot) {
        this.dataRoot = dataRoot;
      }
    }

    public static class BlockHeaderData {
      private String slot;

      @JsonProperty("parent_root")
      private String parentRoot;

      @JsonProperty("state_root")
      private String stateRoot;

      @JsonProperty("body_root")
      private String bodyRoot;

      private String signature;

      public String getSlot() {
        return slot;
      }

      public void setSlot(String slot) {
        this.slot = slot;
      }

      public String getParentRoot() {
        return parentRoot;
      }

      public void setParentRoot(String parentRoot) {
        this.parentRoot = parentRoot;
      }

      public String getStateRoot() {
        return stateRoot;
      }

      public void setStateRoot(String stateRoot) {
        this.stateRoot = stateRoot;
      }

      public String getBodyRoot() {
        return bodyRoot;
      }

      public void setBodyRoot(String bodyRoot) {
        this.bodyRoot = bodyRoot;
      }

      public String getSignature() {
        return signature;
      }

      public void setSignature(String signature) {
        this.signature = signature;
      }
    }
  }

  public static class BlockData {
    private String slot;

    @JsonProperty("parent_root")
    private String parentRoot;

    @JsonProperty("state_root")
    private String stateRoot;

    private BlockBodyData body;
    private String signature;

    public String getSlot() {
      return slot;
    }

    public void setSlot(String slot) {
      this.slot = slot;
    }

    public String getParentRoot() {
      return parentRoot;
    }

    public void setParentRoot(String parentRoot) {
      this.parentRoot = parentRoot;
    }

    public String getStateRoot() {
      return stateRoot;
    }

    public void setStateRoot(String stateRoot) {
      this.stateRoot = stateRoot;
    }

    public BlockBodyData getBody() {
      return body;
    }

    public void setBody(BlockBodyData body) {
      this.body = body;
    }

    public String getSignature() {
      return signature;
    }

    public void setSignature(String signature) {
      this.signature = signature;
    }

    public static class BlockBodyData {
      @JsonProperty("randao_reveal")
      private String randaoReveal;

      @JsonProperty("eth1_data")
      private Eth1 eth1Data;

      private String graffiti;

      @JsonProperty("proposer_slashings")
      private List<ProposerSlashingData> proposerSlashings;

      @JsonProperty("attester_slashings")
      private List<AttesterSlashingData> attesterSlashings;

      private List<BeaconStateData.AttestationData> attestations;
      private List<DepositData> deposits;

      @JsonProperty("voluntary_exits")
      private List<VoluntaryExitData> voluntaryExits;

      private List<TransferData> transfers;

      public String getRandaoReveal() {
        return randaoReveal;
      }

      public void setRandaoReveal(String randaoReveal) {
        this.randaoReveal = randaoReveal;
      }

      public Eth1 getEth1Data() {
        return eth1Data;
      }

      public void setEth1Data(Eth1 eth1Data) {
        this.eth1Data = eth1Data;
      }

      public String getGraffiti() {
        return graffiti;
      }

      public void setGraffiti(String graffiti) {
        this.graffiti = graffiti;
      }

      public List<ProposerSlashingData> getProposerSlashings() {
        return proposerSlashings;
      }

      public void setProposerSlashings(List<ProposerSlashingData> proposerSlashings) {
        this.proposerSlashings = proposerSlashings;
      }

      public List<AttesterSlashingData> getAttesterSlashings() {
        return attesterSlashings;
      }

      public void setAttesterSlashings(List<AttesterSlashingData> attesterSlashings) {
        this.attesterSlashings = attesterSlashings;
      }

      public List<BeaconStateData.AttestationData> getAttestations() {
        return attestations;
      }

      public void setAttestations(List<BeaconStateData.AttestationData> attestations) {
        this.attestations = attestations;
      }

      public List<DepositData> getDeposits() {
        return deposits;
      }

      public void setDeposits(List<DepositData> deposits) {
        this.deposits = deposits;
      }

      public List<VoluntaryExitData> getVoluntaryExits() {
        return voluntaryExits;
      }

      public void setVoluntaryExits(List<VoluntaryExitData> voluntaryExits) {
        this.voluntaryExits = voluntaryExits;
      }

      public List<TransferData> getTransfers() {
        return transfers;
      }

      public void setTransfers(List<TransferData> transfers) {
        this.transfers = transfers;
      }

      public static class Eth1 {
        @JsonProperty("deposit_root")
        private String depositRoot;

        @JsonProperty("deposit_count")
        private String depositCount;

        @JsonProperty("block_hash")
        private String blockHash;

        public String getDepositRoot() {
          return depositRoot;
        }

        public void setDepositRoot(String depositRoot) {
          this.depositRoot = depositRoot;
        }

        public String getDepositCount() {
          return depositCount;
        }

        public void setDepositCount(String depositCount) {
          this.depositCount = depositCount;
        }

        public String getBlockHash() {
          return blockHash;
        }

        public void setBlockHash(String blockHash) {
          this.blockHash = blockHash;
        }
      }

      public static class ProposerSlashingData {
        @JsonProperty("proposer_index")
        private Long proposerIndex;

        @JsonProperty("header_1")
        private BeaconStateData.BlockHeaderData header1;

        @JsonProperty("header_2")
        private BeaconStateData.BlockHeaderData header2;

        public Long getProposerIndex() {
          return proposerIndex;
        }

        public void setProposerIndex(Long proposerIndex) {
          this.proposerIndex = proposerIndex;
        }

        public BeaconStateData.BlockHeaderData getHeader1() {
          return header1;
        }

        public void setHeader1(BeaconStateData.BlockHeaderData header1) {
          this.header1 = header1;
        }

        public BeaconStateData.BlockHeaderData getHeader2() {
          return header2;
        }

        public void setHeader2(BeaconStateData.BlockHeaderData header2) {
          this.header2 = header2;
        }
      }

      public static class IndexedAttestationData {
        @JsonProperty("custody_bit_0_indices")
        private List<Long> custodyBit0Indices;

        @JsonProperty("custody_bit_1_indices")
        private List<Long> custodyBit1Indices;

        @JsonProperty("data")
        private AttestationDataContainer data;

        @JsonProperty("signature")
        private String signature;

        public String getSignature() {
          return signature;
        }

        public void setSignature(String signature) {
          this.signature = signature;
        }

        public List<Long> getCustodyBit0Indices() {
          return custodyBit0Indices;
        }

        public void setCustodyBit0Indices(List<Long> custodyBit0Indices) {
          this.custodyBit0Indices = custodyBit0Indices;
        }

        public List<Long> getCustodyBit1Indices() {
          return custodyBit1Indices;
        }

        public void setCustodyBit1Indices(List<Long> custodyBit1Indices) {
          this.custodyBit1Indices = custodyBit1Indices;
        }

        public AttestationDataContainer getData() {
          return data;
        }

        public void setData(AttestationDataContainer data) {
          this.data = data;
        }

        public String getAggregateSignature() {
          return signature;
        }

        public void setAggregateSignature(String aggregateSignature) {
          this.signature = aggregateSignature;
        }
      }

      public static class AttesterSlashingData {
        @JsonProperty("attestation_1")
        private IndexedAttestationData slashableAttestation1;

        @JsonProperty("attestation_2")
        private IndexedAttestationData slashableAttestation2;

        public IndexedAttestationData getSlashableAttestation1() {
          return slashableAttestation1;
        }

        public void setSlashableAttestation1(IndexedAttestationData slashableAttestation1) {
          this.slashableAttestation1 = slashableAttestation1;
        }

        public IndexedAttestationData getSlashableAttestation2() {
          return slashableAttestation2;
        }

        public void setSlashableAttestation2(IndexedAttestationData slashableAttestation2) {
          this.slashableAttestation2 = slashableAttestation2;
        }
      }

      public static class DepositData {
        private List<String> proof;
        private Long index;

        private DepositDataContainer data;

        public List<String> getProof() {
          return proof;
        }

        public void setProof(List<String> proof) {
          this.proof = proof;
        }

        public Long getIndex() {
          return index;
        }

        public void setIndex(Long index) {
          this.index = index;
        }

        public DepositDataContainer getData() {
          return data;
        }

        public void setData(DepositDataContainer data) {
          this.data = data;
        }

        public static class DepositDataContainer {
          private String pubkey;

          @JsonProperty("withdrawal_credentials")
          private String withdrawalCredentials;

          private String amount;
          private String signature;

          public String getAmount() {
            return amount;
          }

          public void setAmount(String amount) {
            this.amount = amount;
          }

          public String getPubkey() {
            return pubkey;
          }

          public void setPubkey(String pubkey) {
            this.pubkey = pubkey;
          }

          public String getWithdrawalCredentials() {
            return withdrawalCredentials;
          }

          public void setWithdrawalCredentials(String withdrawalCredentials) {
            this.withdrawalCredentials = withdrawalCredentials;
          }

          public String getSignature() {
            return signature;
          }

          public void setSignature(String signature) {
            this.signature = signature;
          }
        }
      }

      public static class VoluntaryExitData {
        private String epoch;

        @JsonProperty("validator_index")
        private Long validatorIndex;

        private String signature;

        public String getEpoch() {
          return epoch;
        }

        public void setEpoch(String epoch) {
          this.epoch = epoch;
        }

        public Long getValidatorIndex() {
          return validatorIndex;
        }

        public void setValidatorIndex(Long validatorIndex) {
          this.validatorIndex = validatorIndex;
        }

        public String getSignature() {
          return signature;
        }

        public void setSignature(String signature) {
          this.signature = signature;
        }
      }

      public static class TransferData {
        private Long sender;
        private Long recipient;
        private String amount;
        private String fee;
        private String slot;
        private String pubkey;
        private String signature;

        public Long getSender() {
          return sender;
        }

        public void setSender(Long sender) {
          this.sender = sender;
        }

        public Long getRecipient() {
          return recipient;
        }

        public void setRecipient(Long recipient) {
          this.recipient = recipient;
        }

        public String getAmount() {
          return amount;
        }

        public void setAmount(String amount) {
          this.amount = amount;
        }

        public String getFee() {
          return fee;
        }

        public void setFee(String fee) {
          this.fee = fee;
        }

        public String getSlot() {
          return slot;
        }

        public void setSlot(String slot) {
          this.slot = slot;
        }

        public String getPubkey() {
          return pubkey;
        }

        public void setPubkey(String pubkey) {
          this.pubkey = pubkey;
        }

        public String getSignature() {
          return signature;
        }

        public void setSignature(String signature) {
          this.signature = signature;
        }
      }

      @JsonIgnoreProperties(ignoreUnknown = false)
      public static class SomeData {}
    }
>>>>>>> ac4bdf63
  }
}<|MERGE_RESOLUTION|>--- conflicted
+++ resolved
@@ -1,5 +1,6 @@
 package org.ethereum.beacon.test.type.state;
 
+import com.fasterxml.jackson.annotation.JsonIgnoreProperties;
 import com.fasterxml.jackson.annotation.JsonProperty;
 import org.ethereum.beacon.core.BeaconBlock;
 import org.ethereum.beacon.core.operations.Attestation;
@@ -7,25 +8,30 @@
 import org.ethereum.beacon.core.operations.ProposerSlashing;
 import org.ethereum.beacon.core.operations.Transfer;
 import org.ethereum.beacon.core.operations.VoluntaryExit;
+import org.ethereum.beacon.core.operations.deposit.DepositData;
 import org.ethereum.beacon.core.operations.slashing.AttesterSlashing;
-<<<<<<< HEAD
-=======
 import org.ethereum.beacon.core.spec.SpecConstants;
 import org.ethereum.beacon.core.types.BLSPubkey;
 import org.ethereum.beacon.core.types.BLSSignature;
 import tech.pegasys.artemis.util.collections.Bitlist;
 import org.ethereum.beacon.core.types.Gwei;
 import org.ethereum.beacon.core.types.ValidatorIndex;
->>>>>>> ac4bdf63
 import org.ethereum.beacon.test.StateTestUtils;
 import org.ethereum.beacon.test.type.BlsSignedTestCase;
 import org.ethereum.beacon.test.type.NamedTestCase;
-import org.ethereum.beacon.validator.api.model.BlockData;
+import org.ethereum.beacon.test.type.state.StateTestCase.BeaconStateData.AttestationData.AttestationDataContainer;
+import tech.pegasys.artemis.ethereum.core.Hash32;
+import tech.pegasys.artemis.util.bytes.Bytes96;
+import tech.pegasys.artemis.util.bytes.BytesValue;
+import tech.pegasys.artemis.util.uint.UInt64;
 
 import java.util.List;
 import java.util.stream.Collectors;
 
+import static org.ethereum.beacon.test.StateTestUtils.parseAttestationData;
+import static org.ethereum.beacon.test.StateTestUtils.parseBeaconBlockHeader;
 import static org.ethereum.beacon.test.StateTestUtils.parseBlockData;
+import static org.ethereum.beacon.test.StateTestUtils.parseSlashableAttestation;
 import static org.ethereum.beacon.test.StateTestUtils.parseTransfer;
 import static org.ethereum.beacon.test.StateTestUtils.parseVoluntaryExit;
 
@@ -42,11 +48,7 @@
   private Integer blsSetting;
 
   @JsonProperty private BlockData.BlockBodyData.DepositData deposit;
-<<<<<<< HEAD
-  @JsonProperty private BlockData.AttestationData attestation;
-=======
   @JsonProperty private BeaconStateData.AttestationData attestation;
->>>>>>> ac4bdf63
 
   @JsonProperty("attester_slashing")
   private BlockData.BlockBodyData.AttesterSlashingData attesterSlashing;
@@ -80,18 +82,6 @@
   }
 
   public Deposit getDepositOperation() {
-<<<<<<< HEAD
-    return StateTestUtils.parseDeposit(getDeposit());
-  }
-
-  public BlockData.AttestationData getAttestation() {
-    return attestation;
-  }
-
-  public void setAttestation(BlockData.AttestationData attestation) {
-    this.attestation = attestation;
-  }
-=======
     Deposit deposit =
         Deposit.create(
             getDeposit().getProof().stream()
@@ -125,25 +115,21 @@
             Bitlist.of(cusValue, constants.getMaxValidatorsPerCommittee().getValue()),
             BLSSignature.wrap(Bytes96.fromHexString(getAttestation().getSignature())),
             constants);
->>>>>>> ac4bdf63
-
-  public Attestation getAttestationOperation() {
-    return StateTestUtils.parseAttestation(getAttestation());
-  }
-
-<<<<<<< HEAD
-  public AttesterSlashing getAttesterSlashingOperation() {
-    return StateTestUtils.parseAttesterSlashing(getAttesterSlashing());
-=======
+
+    return attestation;
+  }
+
   public AttesterSlashing getAttesterSlashingOperation(SpecConstants specConstants) {
     return new AttesterSlashing(
         parseSlashableAttestation(getAttesterSlashing().slashableAttestation1, specConstants),
         parseSlashableAttestation(getAttesterSlashing().slashableAttestation2, specConstants));
->>>>>>> ac4bdf63
   }
 
   public ProposerSlashing getProposerSlashingOperation() {
-    return StateTestUtils.parseProposerSlashing(getProposerSlashing());
+    return new ProposerSlashing(
+        ValidatorIndex.of(getProposerSlashing().proposerIndex),
+        parseBeaconBlockHeader(getProposerSlashing().getHeader1()),
+        parseBeaconBlockHeader(getProposerSlashing().getHeader2()));
   }
 
   public Transfer getTransferOperation() {
@@ -154,13 +140,8 @@
     return parseVoluntaryExit(getVoluntaryExit());
   }
 
-<<<<<<< HEAD
-  public BeaconBlock getBeaconBlock() {
-    return parseBlockData(getBlock());
-=======
   public BeaconBlock getBeaconBlock(SpecConstants constants) {
     return parseBlockData(getBlock(), constants);
->>>>>>> ac4bdf63
   }
 
   public BlockData.BlockBodyData.AttesterSlashingData getAttesterSlashing() {
@@ -219,13 +200,8 @@
     this.blocks = blocks;
   }
 
-<<<<<<< HEAD
-  public List<BeaconBlock> getBeaconBlocks() {
-    return blocks.stream().map(StateTestUtils::parseBlockData).collect(Collectors.toList());
-=======
   public List<BeaconBlock> getBeaconBlocks(SpecConstants constants) {
     return blocks.stream().map((BlockData blockData) -> StateTestUtils.parseBlockData(blockData, constants)).collect(Collectors.toList());
->>>>>>> ac4bdf63
   }
 
   public BeaconStateData getPre() {
@@ -282,10 +258,10 @@
     private Long startShard;
 
     @JsonProperty("previous_epoch_attestations")
-    private List<BlockData.AttestationData> previousEpochAttestations;
+    private List<AttestationData> previousEpochAttestations;
 
     @JsonProperty("current_epoch_attestations")
-    private List<BlockData.AttestationData> currentEpochAttestations;
+    private List<AttestationData> currentEpochAttestations;
 
     @JsonProperty("previous_justified_checkpoint")
     private CheckpointData previousJustifiedCheckpoint;
@@ -300,10 +276,10 @@
     private CheckpointData finalizedCheckpoint;
 
     @JsonProperty("current_crosslinks")
-    private List<BlockData.CrossLinkData> currentCrosslinks;
+    private List<CrossLinkData> currentCrosslinks;
 
     @JsonProperty("previous_crosslinks")
-    private List<BlockData.CrossLinkData> previousCrosslinks;
+    private List<CrossLinkData> previousCrosslinks;
 
     @JsonProperty("block_roots")
     private List<String> blockRoots;
@@ -323,7 +299,7 @@
     private List<String> slashings;
 
     @JsonProperty("latest_block_header")
-    private BlockData.BlockHeaderData latestBlockHeader;
+    private BlockHeaderData latestBlockHeader;
 
     @JsonProperty("eth1_data")
     private BlockData.BlockBodyData.Eth1 eth1Data;
@@ -390,21 +366,19 @@
       this.startShard = startShard;
     }
 
-    public List<BlockData.AttestationData> getPreviousEpochAttestations() {
+    public List<AttestationData> getPreviousEpochAttestations() {
       return previousEpochAttestations;
     }
 
-    public void setPreviousEpochAttestations(
-        List<BlockData.AttestationData> previousEpochAttestations) {
+    public void setPreviousEpochAttestations(List<AttestationData> previousEpochAttestations) {
       this.previousEpochAttestations = previousEpochAttestations;
     }
 
-    public List<BlockData.AttestationData> getCurrentEpochAttestations() {
+    public List<AttestationData> getCurrentEpochAttestations() {
       return currentEpochAttestations;
     }
 
-    public void setCurrentEpochAttestations(
-        List<BlockData.AttestationData> currentEpochAttestations) {
+    public void setCurrentEpochAttestations(List<AttestationData> currentEpochAttestations) {
       this.currentEpochAttestations = currentEpochAttestations;
     }
 
@@ -440,19 +414,19 @@
       this.finalizedCheckpoint = finalizedCheckpoint;
     }
 
-    public List<BlockData.CrossLinkData> getCurrentCrosslinks() {
+    public List<CrossLinkData> getCurrentCrosslinks() {
       return currentCrosslinks;
     }
 
-    public void setCurrentCrosslinks(List<BlockData.CrossLinkData> currentCrosslinks) {
+    public void setCurrentCrosslinks(List<CrossLinkData> currentCrosslinks) {
       this.currentCrosslinks = currentCrosslinks;
     }
 
-    public List<BlockData.CrossLinkData> getPreviousCrosslinks() {
+    public List<CrossLinkData> getPreviousCrosslinks() {
       return previousCrosslinks;
     }
 
-    public void setPreviousCrosslinks(List<BlockData.CrossLinkData> previousCrosslinks) {
+    public void setPreviousCrosslinks(List<CrossLinkData> previousCrosslinks) {
       this.previousCrosslinks = previousCrosslinks;
     }
 
@@ -496,11 +470,11 @@
       this.slashings = slashings;
     }
 
-    public BlockData.BlockHeaderData getLatestBlockHeader() {
+    public BlockHeaderData getLatestBlockHeader() {
       return latestBlockHeader;
     }
 
-    public void setLatestBlockHeader(BlockData.BlockHeaderData latestBlockHeader) {
+    public void setLatestBlockHeader(BlockHeaderData latestBlockHeader) {
       this.latestBlockHeader = latestBlockHeader;
     }
 
@@ -657,8 +631,6 @@
         this.effectiveBalance = effectiveBalance;
       }
     }
-<<<<<<< HEAD
-=======
 
     public static class CheckpointData {
       private String root;
@@ -1369,10 +1341,6 @@
           this.signature = signature;
         }
       }
-
-      @JsonIgnoreProperties(ignoreUnknown = false)
-      public static class SomeData {}
-    }
->>>>>>> ac4bdf63
+    }
   }
 }