--- conflicted
+++ resolved
@@ -14,16 +14,11 @@
   targetCompatibility = '1.8'
 
   dependencies {
-<<<<<<< HEAD
+    implementation 'com.google.code.findbugs:jsr305'
     implementation 'org.javatuples:javatuples'
-    testImplementation 'junit:junit:4.12'
-    testImplementation 'org.assertj:assertj-core:3.11.1'
-=======
-    implementation 'com.google.code.findbugs:jsr305'
 
     testImplementation 'junit:junit'
     testImplementation 'org.assertj:assertj-core'
->>>>>>> aa561a30
   }
 
   repositories {
