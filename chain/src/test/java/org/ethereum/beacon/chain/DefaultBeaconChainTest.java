package org.ethereum.beacon.chain;

import java.util.Collections;
import java.util.stream.IntStream;
import org.ethereum.beacon.chain.storage.BeaconChainStorage;
import org.ethereum.beacon.chain.storage.BeaconChainStorageFactory;
import org.ethereum.beacon.consensus.BeaconStateEx;
import org.ethereum.beacon.consensus.BlockTransition;
import org.ethereum.beacon.consensus.SpecHelpers;
import org.ethereum.beacon.consensus.StateTransition;
import org.ethereum.beacon.consensus.transition.BeaconStateExImpl;
import org.ethereum.beacon.consensus.transition.InitialStateTransition;
import org.ethereum.beacon.consensus.util.StateTransitionTestUtil;
import org.ethereum.beacon.consensus.verifier.BeaconBlockVerifier;
import org.ethereum.beacon.consensus.verifier.BeaconStateVerifier;
import org.ethereum.beacon.consensus.verifier.VerificationResult;
import org.ethereum.beacon.core.BeaconBlock;
import org.ethereum.beacon.core.BeaconBlockBody;
import org.ethereum.beacon.core.BeaconState;
import org.ethereum.beacon.core.spec.SpecConstants;
import org.ethereum.beacon.core.state.Eth1Data;
import org.ethereum.beacon.core.types.Time;
import org.ethereum.beacon.db.Database;
import org.ethereum.beacon.pow.DepositContract.ChainStart;
import org.ethereum.beacon.schedulers.Schedulers;
import org.junit.Assert;
import org.junit.Test;
import tech.pegasys.artemis.ethereum.core.Hash32;
import tech.pegasys.artemis.util.uint.UInt64;

public class DefaultBeaconChainTest {

  @Test
  public void insertAChain() {
    Schedulers schedulers = Schedulers.createDefault();

<<<<<<< HEAD
    SpecHelpers specHelpers = SpecHelpers.createWithSSZHasher(ChainSpec.DEFAULT);
=======
    SpecHelpers specHelpers = SpecHelpers.createWithSSZHasher(SpecConstants.DEFAULT, schedulers::getCurrentTime);
>>>>>>> 77490de5
    StateTransition<BeaconStateEx> perSlotTransition =
        StateTransitionTestUtil.createNextSlotTransition();
    MutableBeaconChain beaconChain = createBeaconChain(specHelpers, perSlotTransition, schedulers);

    beaconChain.init();
    BeaconTuple initialTuple = beaconChain.getRecentlyProcessed();
    Assert.assertEquals(
        specHelpers.getConstants().getGenesisSlot(), initialTuple.getBlock().getSlot());

    IntStream.range(0, 10)
        .forEach(
            (idx) -> {
              BeaconTuple recentlyProcessed = beaconChain.getRecentlyProcessed();
              BeaconBlock aBlock = createBlock(recentlyProcessed, specHelpers,
                  schedulers.getCurrentTime(), perSlotTransition);
              Assert.assertTrue(beaconChain.insert(aBlock));
              Assert.assertEquals(aBlock, beaconChain.getRecentlyProcessed().getBlock());

              System.out.println("Inserted block: " + (idx + 1));
            });
  }

  private BeaconBlock createBlock(
      BeaconTuple parent,
      SpecHelpers specHelpers, long currentTime,
      StateTransition<BeaconStateEx> perSlotTransition) {
    BeaconBlock block =
        new BeaconBlock(
            specHelpers.get_current_slot(parent.getState(), currentTime),
            specHelpers.hash_tree_root(parent.getBlock()),
            Hash32.ZERO,
            specHelpers.getConstants().getEmptySignature(),
            Eth1Data.EMPTY,
            BeaconBlockBody.EMPTY,
            specHelpers.getConstants().getEmptySignature());
    BeaconState state =
        perSlotTransition
            .apply(
                new BeaconStateExImpl(parent.getState(), specHelpers.hash_tree_root(parent.getBlock())));

    return block.withStateRoot(specHelpers.hash_tree_root(state));
  }

  private MutableBeaconChain createBeaconChain(
      SpecHelpers specHelpers, StateTransition<BeaconStateEx> perSlotTransition, Schedulers schedulers) {
    Time start = Time.castFrom(UInt64.valueOf(schedulers.getCurrentTime() / 1000));
    ChainStart chainStart = new ChainStart(start, Eth1Data.EMPTY, Collections.emptyList());
    BlockTransition<BeaconStateEx> initialTransition =
        new InitialStateTransition(chainStart, specHelpers);
    BlockTransition<BeaconStateEx> perBlockTransition =
        StateTransitionTestUtil.createPerBlockTransition();
    StateTransition<BeaconStateEx> perEpochTransition =
        StateTransitionTestUtil.createStateWithNoTransition();
    BeaconBlockVerifier blockVerifier = (block, state) -> VerificationResult.PASSED;
    BeaconStateVerifier stateVerifier = (block, state) -> VerificationResult.PASSED;
    Database database = Database.inMemoryDB();
    BeaconChainStorage chainStorage = BeaconChainStorageFactory.get().create(database);

    return new DefaultBeaconChain(
        specHelpers,
        initialTransition,
        perSlotTransition,
        perBlockTransition,
        perEpochTransition,
        blockVerifier,
        stateVerifier,
        chainStorage,
        schedulers);
  }
}<|MERGE_RESOLUTION|>--- conflicted
+++ resolved
@@ -34,11 +34,7 @@
   public void insertAChain() {
     Schedulers schedulers = Schedulers.createDefault();
 
-<<<<<<< HEAD
-    SpecHelpers specHelpers = SpecHelpers.createWithSSZHasher(ChainSpec.DEFAULT);
-=======
-    SpecHelpers specHelpers = SpecHelpers.createWithSSZHasher(SpecConstants.DEFAULT, schedulers::getCurrentTime);
->>>>>>> 77490de5
+    SpecHelpers specHelpers = SpecHelpers.createWithSSZHasher(SpecConstants.DEFAULT);
     StateTransition<BeaconStateEx> perSlotTransition =
         StateTransitionTestUtil.createNextSlotTransition();
     MutableBeaconChain beaconChain = createBeaconChain(specHelpers, perSlotTransition, schedulers);
