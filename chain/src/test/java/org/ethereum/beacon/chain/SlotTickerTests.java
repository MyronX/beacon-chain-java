--- conflicted
+++ resolved
@@ -43,13 +43,8 @@
             return Time.of(1);
           }
         };
-<<<<<<< HEAD
-    SpecHelpers specHelpers = SpecHelpers.createWithSSZHasher(chainSpec);
-    genesisSlot = specHelpers.getChainSpec().getGenesisSlot();
-=======
-    SpecHelpers specHelpers = SpecHelpers.createWithSSZHasher(specConstants, schedulers::getCurrentTime);
+    SpecHelpers specHelpers = SpecHelpers.createWithSSZHasher(specConstants);
     genesisSlot = specHelpers.getConstants().getGenesisSlot();
->>>>>>> 77490de5
     slotTicker = new SlotTicker(specHelpers, beaconState, Schedulers.createDefault());
   }
 
