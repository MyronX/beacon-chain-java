--- conflicted
+++ resolved
@@ -73,11 +73,7 @@
             return SlotNumber.of(genesisSlot);
           }
         };
-<<<<<<< HEAD
-    this.specHelpers = SpecHelpers.createWithSSZHasher(chainSpec);
-=======
-    this.spec = SpecHelpers.createWithSSZHasher(specConstants, schedulers::getCurrentTime);
->>>>>>> 77490de5
+    this.specHelpers = SpecHelpers.createWithSSZHasher(specConstants);
 
     Pair<List<Deposit>, List<KeyPair>> anyDeposits = TestUtils
         .getAnyDeposits(rnd, spec, 8);
