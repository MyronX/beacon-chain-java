package org.ethereum.beacon.chain.pool;

import org.ethereum.beacon.chain.BeaconTuple;
import org.ethereum.beacon.chain.MutableBeaconChain;
import org.ethereum.beacon.chain.pool.checker.SanityChecker;
import org.ethereum.beacon.chain.pool.checker.SignatureEncodingChecker;
import org.ethereum.beacon.chain.pool.checker.TimeFrameFilter;
import org.ethereum.beacon.chain.pool.churn.AttestationChurn;
import org.ethereum.beacon.chain.pool.registry.ProcessedAttestations;
import org.ethereum.beacon.chain.pool.registry.UnknownAttestationPool;
import org.ethereum.beacon.chain.pool.verifier.AttestationVerifier;
import org.ethereum.beacon.chain.pool.verifier.BatchVerifier;
import org.ethereum.beacon.chain.storage.BeaconChainStorage;
import org.ethereum.beacon.chain.storage.impl.SSZBeaconChainStorageFactory;
import org.ethereum.beacon.chain.storage.impl.SerializerFactory;
import org.ethereum.beacon.consensus.BeaconChainSpec;
import org.ethereum.beacon.consensus.BeaconStateEx;
import org.ethereum.beacon.consensus.BlockTransition;
import org.ethereum.beacon.consensus.ChainStart;
import org.ethereum.beacon.consensus.StateTransition;
import org.ethereum.beacon.consensus.transition.BeaconStateExImpl;
import org.ethereum.beacon.consensus.transition.EmptySlotTransition;
import org.ethereum.beacon.consensus.transition.ExtendedSlotTransition;
import org.ethereum.beacon.consensus.transition.InitialStateTransition;
import org.ethereum.beacon.consensus.transition.PerEpochTransition;
import org.ethereum.beacon.consensus.transition.PerSlotTransition;
import org.ethereum.beacon.consensus.util.StateTransitionTestUtil;
import org.ethereum.beacon.consensus.verifier.BeaconBlockVerifier;
import org.ethereum.beacon.consensus.verifier.BeaconStateVerifier;
import org.ethereum.beacon.consensus.verifier.VerificationResult;
import org.ethereum.beacon.core.BeaconBlock;
import org.ethereum.beacon.core.BeaconBlockBody;
import org.ethereum.beacon.core.BeaconState;
import org.ethereum.beacon.core.operations.Attestation;
import org.ethereum.beacon.core.operations.attestation.AttestationData;
import org.ethereum.beacon.core.operations.attestation.Crosslink;
import org.ethereum.beacon.core.spec.SpecConstants;
import org.ethereum.beacon.core.state.Checkpoint;
import org.ethereum.beacon.core.state.Eth1Data;
import org.ethereum.beacon.core.types.BLSSignature;
import org.ethereum.beacon.core.types.EpochNumber;
import org.ethereum.beacon.core.types.ShardNumber;
import org.ethereum.beacon.core.types.SlotNumber;
import org.ethereum.beacon.core.types.Time;
import org.ethereum.beacon.crypto.Hashes;
import org.ethereum.beacon.db.Database;
import org.ethereum.beacon.db.InMemoryDatabase;
import org.ethereum.beacon.schedulers.Schedulers;
import org.ethereum.beacon.types.p2p.NodeId;
import org.junit.jupiter.api.Test;
import org.reactivestreams.Publisher;
import reactor.core.publisher.Flux;
import reactor.test.StepVerifier;
import tech.pegasys.artemis.ethereum.core.Hash32;
import tech.pegasys.artemis.util.bytes.Bytes96;
import tech.pegasys.artemis.util.bytes.BytesValue;
import tech.pegasys.artemis.util.collections.Bitlist;
import tech.pegasys.artemis.util.uint.UInt64;

import java.util.Collections;

import static org.ethereum.beacon.chain.pool.AttestationPool.ATTESTATION_CHURN_SIZE;
import static org.ethereum.beacon.chain.pool.AttestationPool.MAX_ATTESTATION_LOOKAHEAD;
import static org.ethereum.beacon.chain.pool.AttestationPool.MAX_PROCESSED_ATTESTATIONS;
import static org.ethereum.beacon.chain.pool.AttestationPool.MAX_UNKNOWN_ATTESTATIONS;

class InMemoryAttestationPoolTest {

    private Schedulers schedulers = Schedulers.createControlled();

    private SpecConstants specConstants =
            new SpecConstants() {
                @Override
                public SlotNumber getGenesisSlot() {
                    return SlotNumber.of(12345);
                }

                @Override
                public Time getSecondsPerSlot() {
                    return Time.of(1);
                }
            };
    private BeaconChainSpec spec = BeaconChainSpec.Builder.createWithDefaultParams()
            .withConstants(new SpecConstants() {
                @Override
                public ShardNumber getShardCount() {
                    return ShardNumber.of(16);
                }

                @Override
                public SlotNumber.EpochLength getSlotsPerEpoch() {
                    return new SlotNumber.EpochLength(UInt64.valueOf(4));
                }
            })
            .withComputableGenesisTime(false)
            .withVerifyDepositProof(false)
            .withBlsVerifyProofOfPossession(false)
            .withBlsVerify(false)
            .withCache(true)
            .build();

    private InMemoryDatabase db = new InMemoryDatabase();
    private BeaconChainStorage beaconChainStorage =
            new SSZBeaconChainStorageFactory(
                    spec.getObjectHasher(), SerializerFactory.createSSZ(specConstants))
                    .create(db);

    private PerEpochTransition perEpochTransition = new PerEpochTransition(spec);
    private StateTransition<BeaconStateEx> perSlotTransition = new PerSlotTransition(spec);
    private EmptySlotTransition slotTransition =
            new EmptySlotTransition(
                    new ExtendedSlotTransition(perEpochTransition, perSlotTransition, spec));

    @Test
    void integrationTest() {
        final MutableBeaconChain beaconChain = createBeaconChain(spec, perSlotTransition, schedulers);
        beaconChain.init();
        final BeaconTuple recentlyProcessed = beaconChain.getRecentlyProcessed();
        final BeaconTuple aTuple = createBlock(recentlyProcessed, spec,
            schedulers.getCurrentTime(), perSlotTransition);
        final BeaconBlock aBlock = aTuple.getBlock();

        final NodeId sender = new NodeId(new byte[100]);
        final Attestation message = createAttestation(BytesValue.fromHexString("aa"));
        final ReceivedAttestation attestation = new ReceivedAttestation(sender, message);
        final Publisher<ReceivedAttestation> source = Flux.just(attestation);
        StepVerifier.create(source)
                .expectNext(attestation)
                .expectComplete()
                .verify();

        final SlotNumber slotNumber = SlotNumber.of(100L);
        final Publisher<SlotNumber> newSlots = Flux.just(slotNumber);
        StepVerifier.create(newSlots)
                .expectNext(slotNumber)
                .expectComplete()
                .verify();

        final Checkpoint checkpoint = Checkpoint.EMPTY;
        final Publisher<Checkpoint> finalizedCheckpoints = Flux.just(checkpoint);
        StepVerifier.create(finalizedCheckpoints)
                .expectNext(checkpoint)
                .expectComplete()
                .verify();
        final Publisher<Checkpoint> justifiedCheckpoints = Flux.just(checkpoint);
        StepVerifier.create(justifiedCheckpoints)
                .expectNext(checkpoint)
                .expectComplete()
                .verify();

        final Publisher<BeaconBlock> importedBlocks = Flux.just(aBlock);
        StepVerifier.create(importedBlocks)
                .expectNext(aBlock)
                .expectComplete()
                .verify();

        final Publisher<BeaconTuple> chainHeads = Flux.just(recentlyProcessed);
        StepVerifier.create(chainHeads)
                .expectNext(recentlyProcessed)
                .expectComplete()
                .verify();

        final AttestationPool pool = AttestationPool.create(
                source,
                newSlots,
                finalizedCheckpoints,
                importedBlocks,
                schedulers,
                spec,
                beaconChainStorage,
                slotTransition
        );

        pool.start();
    }

    @Test
    void integrationTest2() {
        final MutableBeaconChain beaconChain = createBeaconChain(spec, perSlotTransition, schedulers);
        beaconChain.init();
        final BeaconTuple recentlyProcessed = beaconChain.getRecentlyProcessed();
        final BeaconTuple aTuple = createBlock(recentlyProcessed, spec,
            schedulers.getCurrentTime(), perSlotTransition);
        final BeaconBlock aBlock = aTuple.getBlock();

        final NodeId sender = new NodeId(new byte[100]);
        final Attestation message = createAttestation(BytesValue.fromHexString("aa"));
        final ReceivedAttestation attestation = new ReceivedAttestation(sender, message);
        final Publisher<ReceivedAttestation> source = Flux.just(attestation);
        StepVerifier.create(source)
                .expectNext(attestation)
                .expectComplete()
                .verify();

        final SlotNumber slotNumber = SlotNumber.of(100L);
        final Publisher<SlotNumber> newSlots = Flux.just(slotNumber);
        StepVerifier.create(newSlots)
                .expectNext(slotNumber)
                .expectComplete()
                .verify();

        final Checkpoint checkpoint = Checkpoint.EMPTY;
        final Publisher<Checkpoint> finalizedCheckpoints = Flux.just(checkpoint);
        StepVerifier.create(finalizedCheckpoints)
                .expectNext(checkpoint)
                .expectComplete()
                .verify();

        final Publisher<Checkpoint> justifiedCheckpoints = Flux.just(checkpoint);
        StepVerifier.create(justifiedCheckpoints)
                .expectNext(checkpoint)
                .expectComplete()
                .verify();

        final Publisher<BeaconBlock> importedBlocks = Flux.just(aBlock);
        StepVerifier.create(importedBlocks)
                .expectNext(aBlock)
                .expectComplete()
                .verify();

        final Publisher<BeaconTuple> chainHeads = Flux.just(aTuple);
        StepVerifier.create(chainHeads)
                .expectNext(aTuple)
                .expectComplete()
                .verify();

        final TimeFrameFilter timeFrameFilter = new TimeFrameFilter(spec, MAX_ATTESTATION_LOOKAHEAD);
        timeFrameFilter.feedFinalizedCheckpoint(checkpoint);
        timeFrameFilter.feedNewSlot(slotNumber);

        final SanityChecker sanityChecker = new SanityChecker(spec);
        final SignatureEncodingChecker encodingChecker = new SignatureEncodingChecker();
        final ProcessedAttestations processedFilter =
                new ProcessedAttestations(spec::hash_tree_root, MAX_PROCESSED_ATTESTATIONS);
        final UnknownAttestationPool unknownAttestationPool =
                new UnknownAttestationPool(
                        beaconChainStorage.getBlockStorage(), spec, MAX_ATTESTATION_LOOKAHEAD, MAX_UNKNOWN_ATTESTATIONS);
        final BatchVerifier batchVerifier =
                new AttestationVerifier(beaconChainStorage.getTupleStorage(), spec, slotTransition);

        final AttestationPool pool = new InMemoryAttestationPool(
                source,
                newSlots,
                finalizedCheckpoints,
                importedBlocks,
                schedulers,
                timeFrameFilter,
                sanityChecker,
                encodingChecker,
                processedFilter,
                unknownAttestationPool,
                batchVerifier);

        pool.start();
    }

    private MutableBeaconChain createBeaconChain(
            BeaconChainSpec spec, StateTransition<BeaconStateEx> perSlotTransition, Schedulers schedulers) {
        Time start = Time.castFrom(UInt64.valueOf(schedulers.getCurrentTime() / 1000));
        ChainStart chainStart = new ChainStart(start, Eth1Data.EMPTY, Collections.emptyList());
        BlockTransition<BeaconStateEx> initialTransition =
                new InitialStateTransition(chainStart, spec);
        BlockTransition<BeaconStateEx> perBlockTransition =
                StateTransitionTestUtil.createPerBlockTransition();
        StateTransition<BeaconStateEx> perEpochTransition =
                StateTransitionTestUtil.createStateWithNoTransition();

        BeaconBlockVerifier blockVerifier = (block, state) -> VerificationResult.PASSED;
        BeaconStateVerifier stateVerifier = (block, state) -> VerificationResult.PASSED;
        Database database = Database.inMemoryDB();
        BeaconChainStorage chainStorage = new SSZBeaconChainStorageFactory(
                spec.getObjectHasher(), SerializerFactory.createSSZ(spec.getConstants()))
                .create(database);

<<<<<<< HEAD
        return new DefaultBeaconChain(
                spec,
                new EmptySlotTransition(
                        new ExtendedSlotTransition(new PerEpochTransition(spec) {
                            @Override
                            public BeaconStateEx apply(BeaconStateEx stateEx) {
                                return perEpochTransition.apply(stateEx);
                            }
                        }, perSlotTransition, spec)),
                perBlockTransition,
                blockVerifier,
                stateVerifier,
                chainStorage,
                schedulers);
=======
//        return new DefaultBeaconChain(
//                spec,
//                initialTransition,
//                new EmptySlotTransition(
//                        new ExtendedSlotTransition(new PerEpochTransition(spec) {
//                            @Override
//                            public BeaconStateEx apply(BeaconStateEx stateEx) {
//                                return perEpochTransition.apply(stateEx);
//                            }
//                        }, perSlotTransition, spec)),
//                perBlockTransition,
//                blockVerifier,
//                stateVerifier,
//                chainStorage,
//                schedulers);

        return null;
>>>>>>> 5ab558c0
    }

    private BeaconTuple createBlock(
            BeaconTuple parent,
            BeaconChainSpec spec, long currentTime,
            StateTransition<BeaconStateEx> perSlotTransition) {
        BeaconBlock block =
                new BeaconBlock(
                        spec.get_current_slot(parent.getState(), currentTime),
                        spec.signing_root(parent.getBlock()),
                        Hash32.ZERO,
                        BeaconBlockBody.getEmpty(spec.getConstants()),
                        BLSSignature.ZERO);
        BeaconState state = perSlotTransition.apply(new BeaconStateExImpl(parent.getState()));

    return BeaconTuple.of(
        block.withStateRoot(spec.hash_tree_root(state)), new BeaconStateExImpl(state));
    }

    private Attestation createAttestation(BytesValue someValue) {
        final AttestationData attestationData = createAttestationData();
        final Attestation attestation =
                new Attestation(
                        Bitlist.of(someValue.size() * 8, someValue, specConstants.getMaxValidatorsPerCommittee().getValue()),
                        attestationData,
                        Bitlist.of(8, BytesValue.fromHexString("bb"), specConstants.getMaxValidatorsPerCommittee().getValue()),
                        BLSSignature.wrap(Bytes96.fromHexString("cc")),
                        specConstants);

        return attestation;
    }

    public AttestationData createAttestationData() {
        final AttestationData expected =
                new AttestationData(
                        Hashes.sha256(BytesValue.fromHexString("aa")),
                        new Checkpoint(EpochNumber.of(231), Hashes.sha256(BytesValue.fromHexString("bb"))),
                        new Checkpoint(EpochNumber.of(1), Hashes.sha256(BytesValue.fromHexString("cc"))),
                        Crosslink.EMPTY);

        return expected;
    }

    @Test
    void testValidAttestation() {

    }
}<|MERGE_RESOLUTION|>--- conflicted
+++ resolved
@@ -272,25 +272,8 @@
                 spec.getObjectHasher(), SerializerFactory.createSSZ(spec.getConstants()))
                 .create(database);
 
-<<<<<<< HEAD
-        return new DefaultBeaconChain(
-                spec,
-                new EmptySlotTransition(
-                        new ExtendedSlotTransition(new PerEpochTransition(spec) {
-                            @Override
-                            public BeaconStateEx apply(BeaconStateEx stateEx) {
-                                return perEpochTransition.apply(stateEx);
-                            }
-                        }, perSlotTransition, spec)),
-                perBlockTransition,
-                blockVerifier,
-                stateVerifier,
-                chainStorage,
-                schedulers);
-=======
 //        return new DefaultBeaconChain(
 //                spec,
-//                initialTransition,
 //                new EmptySlotTransition(
 //                        new ExtendedSlotTransition(new PerEpochTransition(spec) {
 //                            @Override
@@ -305,7 +288,6 @@
 //                schedulers);
 
         return null;
->>>>>>> 5ab558c0
     }
 
     private BeaconTuple createBlock(
