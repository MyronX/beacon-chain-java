--- conflicted
+++ resolved
@@ -1,47 +1,31 @@
 package org.ethereum.beacon.chain.observer;
 
+import java.util.List;
+import java.util.Optional;
+import org.ethereum.beacon.core.BeaconState;
 import org.ethereum.beacon.core.operations.Attestation;
 import org.ethereum.beacon.core.operations.ProposerSlashing;
 import org.ethereum.beacon.core.operations.Transfer;
 import org.ethereum.beacon.core.operations.VoluntaryExit;
 import org.ethereum.beacon.core.operations.slashing.AttesterSlashing;
 import org.ethereum.beacon.core.spec.SpecConstants;
-
-import java.util.Collections;
-import java.util.List;
+import org.ethereum.beacon.core.types.BLSPubkey;
+import org.ethereum.beacon.core.types.SlotNumber;
 
 /** A pending state interface. */
 public interface PendingOperations {
 
-  PendingOperations EMPTY = new PendingOperations() {};
+  List<Attestation> getAttestations();
 
-  default List<Attestation> getAttestations() {
-    return Collections.emptyList();
-  };
+  List<ProposerSlashing> peekProposerSlashings(int maxCount);
 
-  default List<ProposerSlashing> peekProposerSlashings(int maxCount) {
-    return Collections.emptyList();
-  }
+  List<AttesterSlashing> peekAttesterSlashings(int maxCount);
 
-<<<<<<< HEAD
-  default List<AttesterSlashing> peekAttesterSlashings(int maxCount) {
-    return Collections.emptyList();
-  }
-=======
   List<Attestation> peekAggregateAttestations(int maxCount, SpecConstants specConstants);
->>>>>>> ac4bdf63
 
-  default List<Attestation> peekAggregateAttestations(int maxCount) {
-    return Collections.emptyList();
-  }
+  List<VoluntaryExit> peekExits(int maxCount);
 
-  default List<VoluntaryExit> peekExits(int maxCount) {
-    return Collections.emptyList();
-  }
-
-  default List<Transfer> peekTransfers(int maxCount) {
-    return Collections.emptyList();
-  }
+  List<Transfer> peekTransfers(int maxCount);
 
   default String toStringShort() {
     return "PendingOperations["
