package org.ethereum.beacon.chain.pool.reactor;

import org.ethereum.beacon.chain.pool.ReceivedAttestation;
import org.ethereum.beacon.chain.pool.checker.TimeFrameFilter;
import org.ethereum.beacon.core.state.Checkpoint;
import org.ethereum.beacon.core.types.SlotNumber;
import org.ethereum.beacon.schedulers.Schedulers;
import org.ethereum.beacon.stream.SimpleProcessor;
import org.reactivestreams.Publisher;
import reactor.core.CoreSubscriber;
import reactor.core.publisher.Flux;
import reactor.core.scheduler.Scheduler;

/**
 * Passes attestations through a {@link TimeFrameFilter}.
 *
 * <p>Input:
 *
 * <ul>
 *   <li>recently finalized checkpoints
 *   <li>new slots
 *   <li>attestations
 * </ul>
 *
 * <p>Output:
 *
 * <ul>
 *   <li>attestations satisfying time frames
 * </ul>
 */
public class TimeProcessor extends Flux<ReceivedAttestation> {

  private final TimeFrameFilter filter;
  private final SimpleProcessor<ReceivedAttestation> out;

  public TimeProcessor(
      TimeFrameFilter filter,
      Schedulers schedulers,
      Publisher<ReceivedAttestation> source,
      Publisher<Checkpoint> finalizedCheckpoints,
      Publisher<SlotNumber> newSlots) {
    this.filter = filter;

    Scheduler scheduler = schedulers.newSingleThreadDaemon("pool-time-processor").toReactor();
<<<<<<< HEAD
    this.out = new SimpleProcessor<>(scheduler, "TimeProcessor.out");

    Flux.from(source).publishOn(scheduler).subscribe(this::hookOnNext);
=======
    out = new SimpleProcessor<>(scheduler, "TimeProcessor.out");

    Flux.from(source)
            .publishOn(scheduler)
            .subscribe(this::hookOnNext);

>>>>>>> 5ab558c0
    Flux.from(finalizedCheckpoints)
        .publishOn(scheduler)
        .subscribe(this.filter::feedFinalizedCheckpoint);

    Flux.from(newSlots)
            .publishOn(scheduler)
            .subscribe(this.filter::feedNewSlot);
  }

  private void hookOnNext(ReceivedAttestation attestation) {
    if (filter.isInitialized() && filter.check(attestation)) {
      out.onNext(attestation);
    }
  }

  @Override
  public void subscribe(CoreSubscriber<? super ReceivedAttestation> actual) {
    out.subscribe(actual);
  }
}<|MERGE_RESOLUTION|>--- conflicted
+++ resolved
@@ -42,18 +42,9 @@
     this.filter = filter;
 
     Scheduler scheduler = schedulers.newSingleThreadDaemon("pool-time-processor").toReactor();
-<<<<<<< HEAD
     this.out = new SimpleProcessor<>(scheduler, "TimeProcessor.out");
 
     Flux.from(source).publishOn(scheduler).subscribe(this::hookOnNext);
-=======
-    out = new SimpleProcessor<>(scheduler, "TimeProcessor.out");
-
-    Flux.from(source)
-            .publishOn(scheduler)
-            .subscribe(this::hookOnNext);
-
->>>>>>> 5ab558c0
     Flux.from(finalizedCheckpoints)
         .publishOn(scheduler)
         .subscribe(this.filter::feedFinalizedCheckpoint);
