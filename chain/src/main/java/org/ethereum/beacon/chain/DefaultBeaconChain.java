package org.ethereum.beacon.chain;

import org.apache.logging.log4j.LogManager;
import org.apache.logging.log4j.Logger;
import org.ethereum.beacon.chain.storage.BeaconChainStorage;
import org.ethereum.beacon.chain.storage.BeaconTupleStorage;
import org.ethereum.beacon.consensus.BeaconChainSpec;
import org.ethereum.beacon.consensus.BeaconStateEx;
import org.ethereum.beacon.consensus.BlockTransition;
import org.ethereum.beacon.consensus.transition.EmptySlotTransition;
import org.ethereum.beacon.consensus.verifier.BeaconBlockVerifier;
import org.ethereum.beacon.consensus.verifier.BeaconStateVerifier;
import org.ethereum.beacon.consensus.verifier.VerificationResult;
import org.ethereum.beacon.core.BeaconBlock;
import org.ethereum.beacon.core.BeaconState;
import org.ethereum.beacon.core.state.Checkpoint;
import org.ethereum.beacon.core.types.SlotNumber;
import org.ethereum.beacon.schedulers.Schedulers;
import org.ethereum.beacon.stream.SimpleProcessor;
import org.reactivestreams.Publisher;
import tech.pegasys.artemis.ethereum.core.Hash32;

import java.util.List;
import java.util.Optional;

import static com.google.common.base.Preconditions.checkArgument;

public class DefaultBeaconChain implements MutableBeaconChain {
  private static final Logger logger = LogManager.getLogger(DefaultBeaconChain.class);

  private final BeaconChainSpec spec;
  private final EmptySlotTransition preBlockTransition;
  private final BlockTransition<BeaconStateEx> blockTransition;
  private final BeaconBlockVerifier blockVerifier;
  private final BeaconStateVerifier stateVerifier;

  private final BeaconChainStorage chainStorage;
  private final BeaconTupleStorage tupleStorage;

  private final SimpleProcessor<BeaconTupleDetails> blockStream;
  private final Schedulers schedulers;

  private BeaconTuple recentlyProcessed;

  public DefaultBeaconChain(
      BeaconChainSpec spec,
      EmptySlotTransition preBlockTransition,
      BlockTransition<BeaconStateEx> blockTransition,
      BeaconBlockVerifier blockVerifier,
      BeaconStateVerifier stateVerifier,
      BeaconChainStorage chainStorage,
      Schedulers schedulers) {
    this.spec = spec;
    this.preBlockTransition = preBlockTransition;
    this.blockTransition = blockTransition;
    this.blockVerifier = blockVerifier;
    this.stateVerifier = stateVerifier;
    this.chainStorage = chainStorage;
    this.tupleStorage = chainStorage.getTupleStorage();
    this.schedulers = schedulers;

    blockStream = new SimpleProcessor<>(schedulers.events(), "DefaultBeaconChain.block");
  }

  @Override
  public void init() {
    if (tupleStorage.isEmpty()) {
      throw new IllegalStateException("Couldn't start from empty storage");
    }
    this.recentlyProcessed = fetchRecentTuple();
    blockStream.onNext(new BeaconTupleDetails(recentlyProcessed));
  }

  private BeaconTuple fetchRecentTuple() {
    SlotNumber maxSlot = chainStorage.getBlockStorage().getMaxSlot();
    List<Hash32> latestBlockRoots = chainStorage.getBlockStorage().getSlotBlocks(maxSlot);
    assert latestBlockRoots.size() > 0;
    return tupleStorage
        .get(latestBlockRoots.get(0))
        .orElseThrow(
            () -> new RuntimeException("Block with stored maxSlot not found, maxSlot: " + maxSlot));
  }

  private Hash32 getAncestor(Hash32 root, SlotNumber slot) {
    Optional<BeaconBlock> beaconBlock = chainStorage.getBlockStorage().get(root);
    if (!beaconBlock.isPresent()) {
      throw new IllegalArgumentException("Cannot find block " + root);
    }
    return getAncestor(root, beaconBlock.get(), slot);
  }

  private Hash32 getAncestor(Hash32 root, BeaconBlock block, SlotNumber slot) {
    if (block.getSlot().greater(slot)) {
      return getAncestor(block.getParentRoot(), slot);
    } else if (block.getSlot().equals(slot)) {
      return root;
    } else {
      return Hash32.ZERO;
    }
  }

  @Override
  public synchronized ImportResult insert(BeaconBlock block) {
    if (rejectedByTime(block)) {
      return ImportResult.ExpiredBlock;
    }

    if (exist(block)) {
      return ImportResult.ExistingBlock;
    }

    if (!hasParent(block)) {
      return ImportResult.NoParent;
    }

    long s = System.nanoTime();

    Hash32 finalizedRoot = chainStorage.getFinalizedStorage().get().get().getRoot();
    SlotNumber finalizedSlot = chainStorage.getBlockStorage().get(finalizedRoot).get().getSlot();
    Hash32 finalizedAncestor = getAncestor(spec.signing_root(block), block, finalizedSlot);
    if (!finalizedAncestor.equals(finalizedRoot)) {
      return ImportResult.ExpiredBlock;
    }

    BeaconStateEx parentState = pullParentState(block);

    BeaconStateEx preBlockState = preBlockTransition.apply(parentState, block.getSlot());
    VerificationResult blockVerification =
        blockVerifier.verify(block, preBlockState);
    if (!blockVerification.isPassed()) {
      logger.warn("Block verification failed: " + blockVerification + ": " +
          block.toString(spec.getConstants(), parentState.getGenesisTime(), spec::signing_root));
      return ImportResult.InvalidBlock;
    }

    BeaconStateEx postBlockState = blockTransition.apply(preBlockState, block);

    VerificationResult stateVerification =
        stateVerifier.verify(postBlockState, block);
    if (!stateVerification.isPassed()) {
      logger.warn("State verification failed: " + stateVerification);
      return ImportResult.StateMismatch;
    }

    BeaconTuple newTuple = BeaconTuple.of(block, postBlockState);
    tupleStorage.put(newTuple);
    updateFinality(parentState, postBlockState);

    chainStorage.commit();

    long total = System.nanoTime() - s;

    this.recentlyProcessed = newTuple;
    blockStream.onNext(new BeaconTupleDetails(block, preBlockState, postBlockState, postBlockState));

    logger.info(
        "new block inserted: {} in {}s",
        newTuple
            .getBlock()
            .toString(
                spec.getConstants(),
                newTuple.getState().getGenesisTime(),
                spec::signing_root),
        String.format("%.3f", ((double) total) / 1_000_000_000d));

    return ImportResult.OK;
  }

  @Override
  public BeaconTuple getRecentlyProcessed() {
    return recentlyProcessed;
  }

  private void updateFinality(BeaconState previous, BeaconState current) {
    if (!previous.getFinalizedCheckpoint().equals(current.getFinalizedCheckpoint())) {
      chainStorage.getFinalizedStorage().set(current.getFinalizedCheckpoint());
    }
<<<<<<< HEAD
    if (chainStorage
        .getJustifiedStorage()
        .get()
        .get()
        .getEpoch()
        .less(current.getCurrentJustifiedCheckpoint().getEpoch())) {
      chainStorage.getJustifiedStorage().set(current.getCurrentJustifiedCheckpoint());
=======
    Checkpoint storeChkpt = chainStorage.getJustifiedStorage().get().get();
    Checkpoint currentJustifiedCheckpoint = current.getCurrentJustifiedCheckpoint();
    if (storeChkpt.getEpoch().less(currentJustifiedCheckpoint.getEpoch())) {
      chainStorage.getBestJustifiedStorage().set(currentJustifiedCheckpoint);
      if (shouldUpdateJustifiedCheckpoint(currentJustifiedCheckpoint)) {
        chainStorage.getJustifiedStorage().set(currentJustifiedCheckpoint);
      }
    }
  }

  private boolean shouldUpdateJustifiedCheckpoint(Checkpoint new_justified_checkpoint) {
    // if compute_slots_since_epoch_start(get_current_slot(store)) < SAFE_SLOTS_TO_UPDATE_JUSTIFIED:
    //    return True
    SlotNumber currentSlot =
        spec.get_current_slot(recentlyProcessed.getState(), schedulers.getCurrentTime());
    if (spec.compute_slots_since_epoch_start(currentSlot)
        .less(spec.getConstants().getSafeSlotsToUpdateJustified())) {
      return true;
    }

    // new_justified_block = store.blocks[new_justified_checkpoint.root]
    // if new_justified_block.slot <= compute_start_slot_at_epoch(store.justified_checkpoint.epoch):
    //   return False
    BeaconBlock new_justified_block =
        chainStorage.getBlockStorage().get(new_justified_checkpoint.getRoot()).get();
    Checkpoint justifiedChkpt = chainStorage.getJustifiedStorage().get().get();
    if (new_justified_block
        .getSlot()
        .lessEqual(spec.compute_start_slot_of_epoch(justifiedChkpt.getEpoch()))) {
      return false;
    }

    // if not (
    //   get_ancestor(store, new_justified_checkpoint.root,
    // store.blocks[store.justified_checkpoint.root].slot) ==
    //     store.justified_checkpoint.root
    // ):
    //   return False
    if (!getAncestor(
            new_justified_checkpoint.getRoot(),
            chainStorage.getBlockStorage().get(justifiedChkpt.getRoot()).get().getSlot())
        .equals(justifiedChkpt.getRoot())) {
      return false;
>>>>>>> 0df16d53
    }
    // return True
    return true;
  }

  private BeaconStateEx pullParentState(BeaconBlock block) {
    Optional<BeaconTuple> parent = tupleStorage.get(block.getParentRoot());
    checkArgument(parent.isPresent(), "No parent for block %s", block);
    BeaconTuple parentTuple = parent.get();

    return parentTuple.getState();
  }

  private boolean exist(BeaconBlock block) {
    Hash32 blockHash = spec.signing_root(block);
    return chainStorage.getBlockStorage().get(blockHash).isPresent();
  }

  private boolean hasParent(BeaconBlock block) {
    return chainStorage.getBlockStorage().get(block.getParentRoot()).isPresent();
  }

  /**
   * There is no sense in importing block with a slot that is too far in the future.
   *
   * @param block block to run check on.
   * @return true if block should be rejected, false otherwise.
   */
  private boolean rejectedByTime(BeaconBlock block) {
    SlotNumber currentSlot =
        spec.get_current_slot(recentlyProcessed.getState(), schedulers.getCurrentTime());
    return block.getSlot().greater(currentSlot);
  }

  @Override
  public Publisher<BeaconTupleDetails> getBlockStatesStream() {
    return blockStream;
  }
}<|MERGE_RESOLUTION|>--- conflicted
+++ resolved
@@ -175,15 +175,6 @@
     if (!previous.getFinalizedCheckpoint().equals(current.getFinalizedCheckpoint())) {
       chainStorage.getFinalizedStorage().set(current.getFinalizedCheckpoint());
     }
-<<<<<<< HEAD
-    if (chainStorage
-        .getJustifiedStorage()
-        .get()
-        .get()
-        .getEpoch()
-        .less(current.getCurrentJustifiedCheckpoint().getEpoch())) {
-      chainStorage.getJustifiedStorage().set(current.getCurrentJustifiedCheckpoint());
-=======
     Checkpoint storeChkpt = chainStorage.getJustifiedStorage().get().get();
     Checkpoint currentJustifiedCheckpoint = current.getCurrentJustifiedCheckpoint();
     if (storeChkpt.getEpoch().less(currentJustifiedCheckpoint.getEpoch())) {
@@ -227,7 +218,6 @@
             chainStorage.getBlockStorage().get(justifiedChkpt.getRoot()).get().getSlot())
         .equals(justifiedChkpt.getRoot())) {
       return false;
->>>>>>> 0df16d53
     }
     // return True
     return true;
