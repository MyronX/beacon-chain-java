--- conflicted
+++ resolved
@@ -211,11 +211,7 @@
    */
   private boolean rejectedByTime(BeaconBlock block) {
     SlotNumber nextToCurrentSlot =
-<<<<<<< HEAD
-        specHelpers.get_current_slot(recentlyProcessed.getState(), schedulers.getCurrentTime()).increment();
-=======
-        spec.get_current_slot(recentlyProcessed.getState()).increment();
->>>>>>> 77490de5
+        spec.get_current_slot(recentlyProcessed.getState(), schedulers.getCurrentTime()).increment();
 
     return block.getSlot().greater(nextToCurrentSlot);
   }
