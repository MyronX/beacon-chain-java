--- conflicted
+++ resolved
@@ -39,13 +39,8 @@
   private static final int MAX_TUPLE_CACHE_SIZE = 256;
   private final BeaconTupleStorage tupleStorage;
 
-<<<<<<< HEAD
   private final HeadFunction headFunction;
-  private final SpecHelpers specHelpers;
-  private final ChainSpec chainSpec;
-=======
   private final SpecHelpers spec;
->>>>>>> 77490de5
   private final StateTransition<BeaconStateEx> perSlotTransition;
   private final StateTransition<BeaconStateEx> perEpochTransition;
 
@@ -83,13 +78,8 @@
       BeaconChainStorage chainStorage,
       Publisher<SlotNumber> slotTicker,
       Publisher<Attestation> attestationPublisher,
-<<<<<<< HEAD
       Publisher<BeaconTupleDetails> beaconPublisher,
-      SpecHelpers specHelpers,
-=======
-      Publisher<BeaconTuple> beaconPublisher,
       SpecHelpers spec,
->>>>>>> 77490de5
       StateTransition<BeaconStateEx> perSlotTransition,
       StateTransition<BeaconStateEx> perEpochTransition,
       Schedulers schedulers) {
@@ -334,25 +324,15 @@
     if (this.head != null && this.head.getBlock().equals(newHead)) {
       return; // == old
     }
-<<<<<<< HEAD
     BeaconTupleDetails tuple = tupleDetails.get(newHead);
     if (tuple == null) {
       BeaconTuple newHeadTuple =
           tupleStorage
-              .get(specHelpers.hash_tree_root(newHead))
+              .get(spec.hash_tree_root(newHead))
               .orElseThrow(() -> new IllegalStateException("Beacon tuple not found for new head "));
       tuple = new BeaconTupleDetails(newHeadTuple);
     }
     newHead(tuple);
-=======
-    BeaconTuple newHeadTuple =
-        tupleStorage
-            .get(spec.hash_tree_root(newHead))
-            .orElseThrow(() -> new IllegalStateException("Beacon tuple not found for new head "));
-    this.head = BeaconChainHead.of(newHeadTuple);
-
-    headSink.onNext(this.head);
->>>>>>> 77490de5
   }
 
   @Override
