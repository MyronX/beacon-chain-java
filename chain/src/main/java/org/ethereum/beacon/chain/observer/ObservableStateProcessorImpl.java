--- conflicted
+++ resolved
@@ -20,11 +20,6 @@
 import org.ethereum.beacon.consensus.SpecHelpers;
 import org.ethereum.beacon.consensus.StateTransition;
 import org.ethereum.beacon.consensus.transition.BeaconStateEx;
-<<<<<<< HEAD
-=======
-import org.ethereum.beacon.consensus.transition.PerEpochTransition;
-import org.ethereum.beacon.consensus.transition.PerSlotTransition;
->>>>>>> cc7e0f45
 import org.ethereum.beacon.core.BeaconBlock;
 import org.ethereum.beacon.core.BeaconState;
 import org.ethereum.beacon.core.operations.Attestation;
@@ -50,13 +45,8 @@
   private BeaconState latestState;
   private final SpecHelpers specHelpers;
   private final ChainSpec chainSpec;
-<<<<<<< HEAD
   private final StateTransition<BeaconStateEx> perSlotTransition;
   private final StateTransition<BeaconStateEx> perEpochTransition;
-=======
-  private final PerEpochTransition perEpochTransition;
-  private final PerSlotTransition perSlotTransition;
->>>>>>> cc7e0f45
 
   private final Publisher<SlotNumber> slotTicker;
   private final Publisher<Attestation> attestationPublisher;
@@ -98,7 +88,6 @@
       Publisher<Attestation> attestationPublisher,
       Publisher<BeaconTuple> beaconPublisher,
       SpecHelpers specHelpers,
-<<<<<<< HEAD
       StateTransition<BeaconStateEx> perSlotTransition,
       StateTransition<BeaconStateEx> perEpochTransition) {
     this.tupleStorage = chainStorage.getBeaconTupleStorage();
@@ -106,15 +95,6 @@
     this.chainSpec = specHelpers.getChainSpec();
     this.perSlotTransition = perSlotTransition;
     this.perEpochTransition = perEpochTransition;
-=======
-      PerEpochTransition perEpochTransition,
-      PerSlotTransition perSlotTransition) {
-    this.tupleStorage = chainStorage.getBeaconTupleStorage();
-    this.specHelpers = specHelpers;
-    this.chainSpec = specHelpers.getChainSpec();
-    this.perEpochTransition = perEpochTransition;
-    this.perSlotTransition = perSlotTransition;
->>>>>>> cc7e0f45
     this.headFunction = new LMDGhostHeadFunction(chainStorage, specHelpers);
     this.slotTicker = slotTicker;
     this.attestationPublisher = attestationPublisher;
@@ -277,7 +257,6 @@
    * @param latestChainBlock Latest chain block
    * @return new state, result of applied transition to the latest input state
    */
-<<<<<<< HEAD
   private BeaconState applySlotTransitions(BeaconState source, Hash32 latestChainBlock) {
     BeaconStateEx sourceEx = new BeaconStateEx(source, latestChainBlock);
     BeaconStateEx slotState = perSlotTransition.apply(sourceEx);
@@ -286,16 +265,6 @@
       return epochState.getCanonicalState();
     } else {
       return slotState.getCanonicalState();
-=======
-  private BeaconState applySlotTransitions(
-      BeaconState canonicalState, SlotNumber newSlot, Hash32 latestChainBlock) {
-    // Every slot transition
-    BeaconStateEx result =
-        perSlotTransition.apply(null, new BeaconStateEx(canonicalState, latestChainBlock));
-    // Epoch transition happens when (state.slot + 1) % EPOCH_LENGTH == 0.
-    if (newSlot.increment().modulo(chainSpec.getEpochLength()).compareTo(UInt64.ZERO) == 0) {
-      result = perEpochTransition.apply(null, result);
->>>>>>> cc7e0f45
     }
   }
 
