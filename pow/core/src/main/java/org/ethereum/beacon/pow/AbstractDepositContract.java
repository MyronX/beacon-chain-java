--- conflicted
+++ resolved
@@ -17,11 +17,7 @@
 import org.reactivestreams.Publisher;
 import reactor.core.publisher.Flux;
 import reactor.core.publisher.MonoProcessor;
-<<<<<<< HEAD
-=======
 import reactor.core.publisher.ReplayProcessor;
-import reactor.core.scheduler.Schedulers;
->>>>>>> 3497c80a
 import tech.pegasys.artemis.ethereum.core.Hash32;
 import tech.pegasys.artemis.util.bytes.Bytes32;
 import tech.pegasys.artemis.util.bytes.Bytes8;
@@ -44,7 +40,7 @@
       ReplayProcessor.cacheLast();
   private final Publisher<Deposit> depositStream =
       Flux.from(depositSink)
-          .publishOn(Schedulers.single())
+          .publishOn(Schedulers.get().reactorEvents())
           .onBackpressureError()
           .name("PowClient.deposit");
 
