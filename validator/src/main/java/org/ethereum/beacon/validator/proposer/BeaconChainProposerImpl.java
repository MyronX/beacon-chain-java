package org.ethereum.beacon.validator.proposer;

import static java.util.Collections.emptyList;
import static org.ethereum.beacon.core.spec.SignatureDomains.PROPOSAL;
import static org.ethereum.beacon.core.spec.SignatureDomains.RANDAO;

import java.util.List;
import java.util.Optional;
import java.util.stream.Collectors;
import org.ethereum.beacon.chain.observer.ObservableBeaconState;
import org.ethereum.beacon.chain.observer.PendingOperations;
import org.ethereum.beacon.consensus.SpecHelpers;
import org.ethereum.beacon.consensus.StateTransition;
import org.ethereum.beacon.core.BeaconBlock;
import org.ethereum.beacon.core.BeaconBlock.Builder;
import org.ethereum.beacon.core.BeaconBlockBody;
import org.ethereum.beacon.core.BeaconState;
import org.ethereum.beacon.core.operations.Attestation;
import org.ethereum.beacon.core.operations.CasperSlashing;
import org.ethereum.beacon.core.operations.Deposit;
import org.ethereum.beacon.core.operations.Exit;
import org.ethereum.beacon.core.operations.ProposerSlashing;
import org.ethereum.beacon.core.operations.slashing.ProposalSignedData;
import org.ethereum.beacon.core.spec.ChainSpec;
import org.ethereum.beacon.core.state.Eth1Data;
import org.ethereum.beacon.core.state.Eth1DataVote;
<<<<<<< HEAD
=======
import org.ethereum.beacon.core.state.ValidatorRecord;
import org.ethereum.beacon.core.types.BLSSignature;
import org.ethereum.beacon.core.types.ValidatorIndex;
>>>>>>> bf1675c6
import org.ethereum.beacon.pow.DepositContract;
import org.ethereum.beacon.pow.DepositContract.DepositInfo;
import org.ethereum.beacon.validator.BeaconChainProposer;
import org.ethereum.beacon.validator.ValidatorService;
import org.ethereum.beacon.validator.crypto.MessageSigner;
import tech.pegasys.artemis.ethereum.core.Hash32;
import tech.pegasys.artemis.util.bytes.Bytes32;
import tech.pegasys.artemis.util.bytes.Bytes8;
import tech.pegasys.artemis.util.bytes.Bytes96;
<<<<<<< HEAD
=======
import tech.pegasys.artemis.util.collections.ReadList;
import tech.pegasys.artemis.util.uint.UInt24;
>>>>>>> bf1675c6
import tech.pegasys.artemis.util.uint.UInt64;

/**
 * An implementation of beacon chain proposer.
 *
 * @see BeaconChainProposer
 * @see ValidatorService
 */
public class BeaconChainProposerImpl implements BeaconChainProposer {

  /** The spec. */
  private SpecHelpers specHelpers;
  /** Chain parameters. */
  private ChainSpec chainSpec;
  /** State transition that is regularly applied to a block during processing. */
  private StateTransition<BeaconState> blockTransition;
  /** Eth1 deposit contract. */
  private DepositContract depositContract;

  public BeaconChainProposerImpl(
      SpecHelpers specHelpers,
      ChainSpec chainSpec,
      StateTransition<BeaconState> blockTransition,
      DepositContract depositContract) {
    this.specHelpers = specHelpers;
    this.chainSpec = chainSpec;
    this.blockTransition = blockTransition;
    this.depositContract = depositContract;
  }

  @Override
<<<<<<< HEAD
  public BeaconBlock propose(ObservableBeaconState observableState, MessageSigner<Bytes96> signer) {
    BeaconState state = observableState.getLatestSlotState();

    Hash32 parentRoot = specHelpers.get_block_root(state, state.getSlot().decrement());
    Bytes96 randaoReveal = getRandaoReveal(state, signer);
=======
  public BeaconBlock propose(
      ValidatorIndex validatorIndex, ObservableBeaconState observableState, MessageSigner<BLSSignature> signer) {
    BeaconState state = observableState.getLatestSlotState();

    Hash32 parentRoot = specHelpers.get_block_root(state, state.getSlot().decrement());
    BLSSignature randaoReveal = getRandaoReveal(state, validatorIndex, signer);
>>>>>>> bf1675c6
    Eth1Data eth1Data = getEth1Data(state);
    BeaconBlockBody blockBody = getBlockBody(state, observableState.getPendingOperations());

    // create new block
    Builder builder = BeaconBlock.Builder.createEmpty();
    builder
        .withSlot(state.getSlot())
        .withParentRoot(parentRoot)
        .withStateRoot(Hash32.ZERO)
        .withRandaoReveal(randaoReveal)
        .withEth1Data(eth1Data)
        .withSignature(chainSpec.getEmptySignature())
        .withBody(blockBody);

    // calculate state_root
    BeaconBlock newBlock = builder.build();
    BeaconState newState = blockTransition.apply(newBlock, state);
    builder.withStateRoot(specHelpers.hash_tree_root(newState));

    // sign off on proposal
    BeaconBlock blockWithoutSignature = builder.build();
    BLSSignature signature = getProposalSignature(state, blockWithoutSignature, signer);
    builder.withSignature(signature);

    return builder.build();
  }

  /**
   * Creates a {@link ProposalSignedData} instance and signs off on it.
   *
   * @param state state at the slot of created block.
   * @param blockWithoutSignature created block with zero {@link BeaconBlock#signature} field.
   * @param signer message signer.
   * @return signature of proposal signed data.
   */
  private BLSSignature getProposalSignature(
      BeaconState state, BeaconBlock blockWithoutSignature, MessageSigner<BLSSignature> signer) {
    ProposalSignedData proposal =
        new ProposalSignedData(
            state.getSlot(),
            chainSpec.getBeaconChainShardNumber(),
            specHelpers.hash_tree_root(blockWithoutSignature));
    Hash32 proposalRoot = specHelpers.hash_tree_root(proposal);
    Bytes8 domain = specHelpers.get_domain(state.getForkData(), state.getSlot(), PROPOSAL);
    return signer.sign(proposalRoot, domain);
  }

  /**
   * Returns next RANDAO reveal.
   *
   * @param state state at the slot of created block.
   * @param signer message signer.
   * @return next RANDAO reveal.
   */
<<<<<<< HEAD
  private Bytes96 getRandaoReveal(BeaconState state, MessageSigner<Bytes96> signer) {
    Hash32 hash =
        Hash32.wrap(Bytes32.leftPad(specHelpers.get_current_epoch(state).toBytesBigEndian()));
=======
  private BLSSignature getRandaoReveal(
      BeaconState state, ValidatorIndex validatorIndex, MessageSigner<BLSSignature> signer) {
    ValidatorRecord proposer =
        state.getValidatorRegistry().get(validatorIndex);
    Hash32 hash = Hash32.wrap(Bytes32.leftPad(proposer.getProposerSlots().toBytesBigEndian()));
>>>>>>> bf1675c6
    Bytes8 domain = specHelpers.get_domain(state.getForkData(), state.getSlot(), RANDAO);
    return signer.sign(hash, domain);
  }

  /*
   Let D be the set of Eth1DataVote objects vote in state.eth1_data_votes.

   If D is empty:
     Let block_hash be the block hash of the ETH1_FOLLOW_DISTANCEth ancestor of the head of the
       canonical eth1.0 chain.
     Let deposit_root be the deposit root of the eth1.0 deposit contract at the block defined by
       block_hash.

   If D is nonempty:
     Let best_vote be the member of D that has the highest vote.eth1_data.vote_count,
       breaking ties by favoring block hashes with higher associated block height.
     Let block_hash = best_vote.eth1_data.block_hash.
     Let deposit_root = best_vote.eth1_data.deposit_root.

   Set block.eth1_data = Eth1Data(deposit_root=deposit_root, block_hash=block_hash).
  */
<<<<<<< HEAD
  private Eth1Data getEth1Data(BeaconState state) {
    List<Eth1DataVote> eth1DataVotes = state.getEth1DataVotes();
    Optional<Eth1Data> contractData = depositContract.getLatestEth1Data();

    if (eth1DataVotes.isEmpty()) {
      return contractData.orElse(state.getLatestEth1Data());
    }

    UInt64 maxVotes =
        eth1DataVotes.stream().map(Eth1DataVote::getVoteCount).max(UInt64::compareTo).get();
    Eth1DataVote bestVote =
        eth1DataVotes.stream()
            .filter(eth1DataVote -> eth1DataVote.getVoteCount().equals(maxVotes))
            .reduce((first, second) -> second)
            .get();

    // verify best vote data and return if verification passed,
    // otherwise, return data from contract
    if (depositContract.hasDepositRoot(
        bestVote.getEth1Data().getBlockHash(), bestVote.getEth1Data().getDepositRoot())) {
      return bestVote.getEth1Data();
    } else {
      return contractData.orElse(state.getLatestEth1Data());
    }
  }

=======
>>>>>>> bf1675c6
  /**
   * Creates block body for new block.
   *
   * @param state state at the slot of created block.
   * @param operations pending operations instance.
   * @return {@link BeaconBlockBody} for new block.
   * @see PendingOperations
   */
  private BeaconBlockBody getBlockBody(BeaconState state, PendingOperations operations) {
    List<ProposerSlashing> proposerSlashings =
        operations.peekProposerSlashings(chainSpec.getMaxProposerSlashings());
    List<CasperSlashing> casperSlashings =
        operations.peekCasperSlashings(chainSpec.getMaxCasperSlashings());
    List<Attestation> attestations =
        operations.peekAggregatedAttestations(
            chainSpec.getMaxAttestations(),
            state.getSlot().plus(chainSpec.getMinAttestationInclusionDelay()));
    List<Exit> exits = operations.peekExits(chainSpec.getMaxExits());

    Eth1Data latestProcessedDeposit = null; // TODO wait for spec update to include this to state
    List<Deposit> deposits =
        depositContract
            .peekDeposits(
                chainSpec.getMaxDeposits(), latestProcessedDeposit, state.getLatestEth1Data())
            .stream()
            .map(DepositInfo::getDeposit)
            .collect(Collectors.toList());

    return new BeaconBlockBody(
        proposerSlashings,
        casperSlashings,
        attestations,
        emptyList(),
        emptyList(),
        emptyList(),
        deposits,
        exits);
  }

  private Eth1Data getEth1Data(BeaconState state) {
    ReadList<Integer, Eth1DataVote> eth1DataVotes = state.getEth1DataVotes();
    Optional<Eth1Data> contractData = depositContract.getLatestEth1Data();

    if (eth1DataVotes.isEmpty()) {
      return contractData.orElse(state.getLatestEth1Data());
    }

    UInt64 maxVotes =
        eth1DataVotes.stream().map(Eth1DataVote::getVoteCount).max(UInt64::compareTo).get();
    Eth1DataVote bestVote =
        eth1DataVotes.stream()
            .filter(eth1DataVote -> eth1DataVote.getVoteCount().equals(maxVotes))
            .reduce((first, second) -> second)
            .get();

    // verify best vote data and return if verification passed,
    // otherwise, return data from contract
    if (depositContract.hasDepositRoot(bestVote.getEth1Data().getBlockHash(),
        bestVote.getEth1Data().getDepositRoot())) {
      return bestVote.getEth1Data();
    } else {
      return contractData.orElse(state.getLatestEth1Data());
    }
  }
}<|MERGE_RESOLUTION|>--- conflicted
+++ resolved
@@ -24,12 +24,7 @@
 import org.ethereum.beacon.core.spec.ChainSpec;
 import org.ethereum.beacon.core.state.Eth1Data;
 import org.ethereum.beacon.core.state.Eth1DataVote;
-<<<<<<< HEAD
-=======
-import org.ethereum.beacon.core.state.ValidatorRecord;
 import org.ethereum.beacon.core.types.BLSSignature;
-import org.ethereum.beacon.core.types.ValidatorIndex;
->>>>>>> bf1675c6
 import org.ethereum.beacon.pow.DepositContract;
 import org.ethereum.beacon.pow.DepositContract.DepositInfo;
 import org.ethereum.beacon.validator.BeaconChainProposer;
@@ -38,12 +33,7 @@
 import tech.pegasys.artemis.ethereum.core.Hash32;
 import tech.pegasys.artemis.util.bytes.Bytes32;
 import tech.pegasys.artemis.util.bytes.Bytes8;
-import tech.pegasys.artemis.util.bytes.Bytes96;
-<<<<<<< HEAD
-=======
 import tech.pegasys.artemis.util.collections.ReadList;
-import tech.pegasys.artemis.util.uint.UInt24;
->>>>>>> bf1675c6
 import tech.pegasys.artemis.util.uint.UInt64;
 
 /**
@@ -75,20 +65,12 @@
   }
 
   @Override
-<<<<<<< HEAD
-  public BeaconBlock propose(ObservableBeaconState observableState, MessageSigner<Bytes96> signer) {
+  public BeaconBlock propose(
+      ObservableBeaconState observableState, MessageSigner<BLSSignature> signer) {
     BeaconState state = observableState.getLatestSlotState();
 
     Hash32 parentRoot = specHelpers.get_block_root(state, state.getSlot().decrement());
-    Bytes96 randaoReveal = getRandaoReveal(state, signer);
-=======
-  public BeaconBlock propose(
-      ValidatorIndex validatorIndex, ObservableBeaconState observableState, MessageSigner<BLSSignature> signer) {
-    BeaconState state = observableState.getLatestSlotState();
-
-    Hash32 parentRoot = specHelpers.get_block_root(state, state.getSlot().decrement());
-    BLSSignature randaoReveal = getRandaoReveal(state, validatorIndex, signer);
->>>>>>> bf1675c6
+    BLSSignature randaoReveal = getRandaoReveal(state, signer);
     Eth1Data eth1Data = getEth1Data(state);
     BeaconBlockBody blockBody = getBlockBody(state, observableState.getPendingOperations());
 
@@ -143,17 +125,9 @@
    * @param signer message signer.
    * @return next RANDAO reveal.
    */
-<<<<<<< HEAD
-  private Bytes96 getRandaoReveal(BeaconState state, MessageSigner<Bytes96> signer) {
+  private BLSSignature getRandaoReveal(BeaconState state, MessageSigner<BLSSignature> signer) {
     Hash32 hash =
         Hash32.wrap(Bytes32.leftPad(specHelpers.get_current_epoch(state).toBytesBigEndian()));
-=======
-  private BLSSignature getRandaoReveal(
-      BeaconState state, ValidatorIndex validatorIndex, MessageSigner<BLSSignature> signer) {
-    ValidatorRecord proposer =
-        state.getValidatorRegistry().get(validatorIndex);
-    Hash32 hash = Hash32.wrap(Bytes32.leftPad(proposer.getProposerSlots().toBytesBigEndian()));
->>>>>>> bf1675c6
     Bytes8 domain = specHelpers.get_domain(state.getForkData(), state.getSlot(), RANDAO);
     return signer.sign(hash, domain);
   }
@@ -175,9 +149,8 @@
 
    Set block.eth1_data = Eth1Data(deposit_root=deposit_root, block_hash=block_hash).
   */
-<<<<<<< HEAD
   private Eth1Data getEth1Data(BeaconState state) {
-    List<Eth1DataVote> eth1DataVotes = state.getEth1DataVotes();
+    ReadList<Integer, Eth1DataVote> eth1DataVotes = state.getEth1DataVotes();
     Optional<Eth1Data> contractData = depositContract.getLatestEth1Data();
 
     if (eth1DataVotes.isEmpty()) {
@@ -202,8 +175,6 @@
     }
   }
 
-=======
->>>>>>> bf1675c6
   /**
    * Creates block body for new block.
    *
@@ -242,30 +213,4 @@
         deposits,
         exits);
   }
-
-  private Eth1Data getEth1Data(BeaconState state) {
-    ReadList<Integer, Eth1DataVote> eth1DataVotes = state.getEth1DataVotes();
-    Optional<Eth1Data> contractData = depositContract.getLatestEth1Data();
-
-    if (eth1DataVotes.isEmpty()) {
-      return contractData.orElse(state.getLatestEth1Data());
-    }
-
-    UInt64 maxVotes =
-        eth1DataVotes.stream().map(Eth1DataVote::getVoteCount).max(UInt64::compareTo).get();
-    Eth1DataVote bestVote =
-        eth1DataVotes.stream()
-            .filter(eth1DataVote -> eth1DataVote.getVoteCount().equals(maxVotes))
-            .reduce((first, second) -> second)
-            .get();
-
-    // verify best vote data and return if verification passed,
-    // otherwise, return data from contract
-    if (depositContract.hasDepositRoot(bestVote.getEth1Data().getBlockHash(),
-        bestVote.getEth1Data().getDepositRoot())) {
-      return bestVote.getEth1Data();
-    } else {
-      return contractData.orElse(state.getLatestEth1Data());
-    }
-  }
 }