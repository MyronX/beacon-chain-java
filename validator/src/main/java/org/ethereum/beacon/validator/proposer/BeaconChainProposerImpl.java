package org.ethereum.beacon.validator.proposer;

import static org.ethereum.beacon.core.spec.SignatureDomains.PROPOSAL;
import static org.ethereum.beacon.core.spec.SignatureDomains.RANDAO;

import java.util.List;
import java.util.Optional;
import java.util.stream.Collectors;
import org.ethereum.beacon.chain.observer.ObservableBeaconState;
import org.ethereum.beacon.chain.observer.PendingOperations;
import org.ethereum.beacon.consensus.SpecHelpers;
import org.ethereum.beacon.consensus.StateTransition;
import org.ethereum.beacon.core.BeaconBlock;
import org.ethereum.beacon.core.BeaconBlock.Builder;
import org.ethereum.beacon.core.BeaconBlockBody;
import org.ethereum.beacon.core.BeaconState;
import org.ethereum.beacon.core.operations.Attestation;
import org.ethereum.beacon.core.operations.Deposit;
import org.ethereum.beacon.core.operations.Exit;
import org.ethereum.beacon.core.operations.ProposerSlashing;
import org.ethereum.beacon.core.operations.slashing.AttesterSlashing;
import org.ethereum.beacon.core.operations.slashing.ProposalSignedData;
import org.ethereum.beacon.core.spec.ChainSpec;
import org.ethereum.beacon.core.state.Eth1Data;
import org.ethereum.beacon.core.state.Eth1DataVote;
import org.ethereum.beacon.core.types.BLSSignature;
import org.ethereum.beacon.pow.DepositContract;
import org.ethereum.beacon.pow.DepositContract.DepositInfo;
import org.ethereum.beacon.validator.BeaconChainProposer;
import org.ethereum.beacon.validator.ValidatorService;
import org.ethereum.beacon.validator.crypto.MessageSigner;
import tech.pegasys.artemis.ethereum.core.Hash32;
import tech.pegasys.artemis.util.bytes.Bytes32;
import tech.pegasys.artemis.util.bytes.Bytes8;
import tech.pegasys.artemis.util.collections.ReadList;
import tech.pegasys.artemis.util.uint.UInt64;

/**
 * An implementation of beacon chain proposer.
 *
 * @see BeaconChainProposer
 * @see ValidatorService
 */
public class BeaconChainProposerImpl implements BeaconChainProposer {

  /** The spec. */
  private SpecHelpers specHelpers;
  /** Chain parameters. */
  private ChainSpec chainSpec;
  /** State transition that is regularly applied to a block during processing. */
  private StateTransition<BeaconState> blockTransition;
  /** Eth1 deposit contract. */
  private DepositContract depositContract;

  public BeaconChainProposerImpl(
      SpecHelpers specHelpers,
      ChainSpec chainSpec,
      StateTransition<BeaconState> blockTransition,
      DepositContract depositContract) {
    this.specHelpers = specHelpers;
    this.chainSpec = chainSpec;
    this.blockTransition = blockTransition;
    this.depositContract = depositContract;
  }

  @Override
  public BeaconBlock propose(
      ObservableBeaconState observableState, MessageSigner<BLSSignature> signer) {
    BeaconState state = observableState.getLatestSlotState();

    Hash32 parentRoot = specHelpers.get_block_root(state, state.getSlot().decrement());
    BLSSignature randaoReveal = getRandaoReveal(state, signer);
    Eth1Data eth1Data = getEth1Data(state);
    BeaconBlockBody blockBody = getBlockBody(state, observableState.getPendingOperations());

    // create new block
    Builder builder = BeaconBlock.Builder.createEmpty();
    builder
        .withSlot(state.getSlot())
        .withParentRoot(parentRoot)
        .withStateRoot(Hash32.ZERO)
        .withRandaoReveal(randaoReveal)
        .withEth1Data(eth1Data)
        .withSignature(chainSpec.getEmptySignature())
        .withBody(blockBody);

    // calculate state_root
    BeaconBlock newBlock = builder.build();
    BeaconState newState = blockTransition.apply(newBlock, state);
    builder.withStateRoot(specHelpers.hash_tree_root(newState));

    // sign off on proposal
    BeaconBlock blockWithoutSignature = builder.build();
    BLSSignature signature = getProposalSignature(state, blockWithoutSignature, signer);
    builder.withSignature(signature);

    return builder.build();
  }

  /**
   * Creates a {@link ProposalSignedData} instance and signs off on it.
   *
   * @param state state at the slot of created block.
   * @param blockWithoutSignature created block with zero {@link BeaconBlock#signature} field.
   * @param signer message signer.
   * @return signature of proposal signed data.
   */
  private BLSSignature getProposalSignature(
      BeaconState state, BeaconBlock blockWithoutSignature, MessageSigner<BLSSignature> signer) {
    ProposalSignedData proposal =
        new ProposalSignedData(
            state.getSlot(),
            chainSpec.getBeaconChainShardNumber(),
            specHelpers.hash_tree_root(blockWithoutSignature));
    Hash32 proposalRoot = specHelpers.hash_tree_root(proposal);
    Bytes8 domain = specHelpers.get_domain(state.getForkData(),
        specHelpers.get_current_epoch(state), PROPOSAL);
    return signer.sign(proposalRoot, domain);
  }

  /**
   * Returns next RANDAO reveal.
   *
   * @param state state at the slot of created block.
   * @param signer message signer.
   * @return next RANDAO reveal.
   */
<<<<<<< HEAD
  private BLSSignature getRandaoReveal(
      BeaconState state, ValidatorIndex validatorIndex, MessageSigner<BLSSignature> signer) {
    ValidatorRecord proposer =
        state.getValidatorRegistry().get(validatorIndex);
    Hash32 hash = Hash32.wrap(Bytes32.leftPad(specHelpers.get_current_epoch(state).toBytesBigEndian()));
    Bytes8 domain = specHelpers.get_domain(state.getForkData(),
        specHelpers.get_current_epoch(state), RANDAO);
=======
  private BLSSignature getRandaoReveal(BeaconState state, MessageSigner<BLSSignature> signer) {
    Hash32 hash =
        Hash32.wrap(Bytes32.leftPad(specHelpers.get_current_epoch(state).toBytesBigEndian()));
    Bytes8 domain = specHelpers.get_domain(state.getForkData(), state.getSlot(), RANDAO);
>>>>>>> e5f45194
    return signer.sign(hash, domain);
  }

  /*
   Let D be the set of Eth1DataVote objects vote in state.eth1_data_votes.

   If D is empty:
     Let block_hash be the block hash of the ETH1_FOLLOW_DISTANCEth ancestor of the head of the
       canonical eth1.0 chain.
     Let deposit_root be the deposit root of the eth1.0 deposit contract at the block defined by
       block_hash.

   If D is nonempty:
     Let best_vote be the member of D that has the highest vote.eth1_data.vote_count,
       breaking ties by favoring block hashes with higher associated block height.
     Let block_hash = best_vote.eth1_data.block_hash.
     Let deposit_root = best_vote.eth1_data.deposit_root.

   Set block.eth1_data = Eth1Data(deposit_root=deposit_root, block_hash=block_hash).
  */
  private Eth1Data getEth1Data(BeaconState state) {
    ReadList<Integer, Eth1DataVote> eth1DataVotes = state.getEth1DataVotes();
    Optional<Eth1Data> contractData = depositContract.getLatestEth1Data();

    if (eth1DataVotes.isEmpty()) {
      return contractData.orElse(state.getLatestEth1Data());
    }

    UInt64 maxVotes =
        eth1DataVotes.stream().map(Eth1DataVote::getVoteCount).max(UInt64::compareTo).get();
    Eth1DataVote bestVote =
        eth1DataVotes.stream()
            .filter(eth1DataVote -> eth1DataVote.getVoteCount().equals(maxVotes))
            .reduce((first, second) -> second)
            .get();

    // verify best vote data and return if verification passed,
    // otherwise, return data from contract
    if (depositContract.hasDepositRoot(
        bestVote.getEth1Data().getBlockHash(), bestVote.getEth1Data().getDepositRoot())) {
      return bestVote.getEth1Data();
    } else {
      return contractData.orElse(state.getLatestEth1Data());
    }
  }

  /**
   * Creates block body for new block.
   *
   * @param state state at the slot of created block.
   * @param operations pending operations instance.
   * @return {@link BeaconBlockBody} for new block.
   * @see PendingOperations
   */
  private BeaconBlockBody getBlockBody(BeaconState state, PendingOperations operations) {
    List<ProposerSlashing> proposerSlashings =
        operations.peekProposerSlashings(chainSpec.getMaxProposerSlashings());
    List<AttesterSlashing> attesterSlashings =
        operations.peekAttesterSlashings(chainSpec.getMaxAttesterSlashings());
    List<Attestation> attestations =
        operations.peekAggregatedAttestations(
            chainSpec.getMaxAttestations(),
            state.getSlot().plus(chainSpec.getMinAttestationInclusionDelay()));
    List<Exit> exits = operations.peekExits(chainSpec.getMaxExits());

    Eth1Data latestProcessedDeposit = null; // TODO wait for spec update to include this to state
    List<Deposit> deposits =
        depositContract
            .peekDeposits(
                chainSpec.getMaxDeposits(), latestProcessedDeposit, state.getLatestEth1Data())
            .stream()
            .map(DepositInfo::getDeposit)
            .collect(Collectors.toList());

    return new BeaconBlockBody(
        proposerSlashings,
        attesterSlashings,
        attestations,
        deposits,
        exits);
  }
}<|MERGE_RESOLUTION|>--- conflicted
+++ resolved
@@ -125,20 +125,11 @@
    * @param signer message signer.
    * @return next RANDAO reveal.
    */
-<<<<<<< HEAD
-  private BLSSignature getRandaoReveal(
-      BeaconState state, ValidatorIndex validatorIndex, MessageSigner<BLSSignature> signer) {
-    ValidatorRecord proposer =
-        state.getValidatorRegistry().get(validatorIndex);
-    Hash32 hash = Hash32.wrap(Bytes32.leftPad(specHelpers.get_current_epoch(state).toBytesBigEndian()));
-    Bytes8 domain = specHelpers.get_domain(state.getForkData(),
-        specHelpers.get_current_epoch(state), RANDAO);
-=======
   private BLSSignature getRandaoReveal(BeaconState state, MessageSigner<BLSSignature> signer) {
     Hash32 hash =
         Hash32.wrap(Bytes32.leftPad(specHelpers.get_current_epoch(state).toBytesBigEndian()));
-    Bytes8 domain = specHelpers.get_domain(state.getForkData(), state.getSlot(), RANDAO);
->>>>>>> e5f45194
+    Bytes8 domain = specHelpers.get_domain(state.getForkData(),
+        specHelpers.get_current_epoch(state), RANDAO);
     return signer.sign(hash, domain);
   }
 
