package org.ethereum.beacon.validator.proposer;

import static org.ethereum.beacon.validator.proposer.BeaconChainProposerTestUtil.mockProposer;

import java.util.Collections;
import java.util.List;
import java.util.Optional;
import java.util.Random;
import java.util.stream.Collectors;
import org.ethereum.beacon.chain.observer.ObservableBeaconState;
import org.ethereum.beacon.chain.observer.PendingOperations;
import org.ethereum.beacon.chain.util.ObservableBeaconStateTestUtil;
import org.ethereum.beacon.chain.util.PendingOperationsTestUtil;
import org.ethereum.beacon.consensus.BeaconStateEx;
import org.ethereum.beacon.consensus.BlockTransition;
import org.ethereum.beacon.consensus.SpecHelpers;
import org.ethereum.beacon.consensus.StateTransition;
import org.ethereum.beacon.consensus.transition.BeaconStateExImpl;
import org.ethereum.beacon.consensus.util.StateTransitionTestUtil;
import org.ethereum.beacon.core.BeaconBlock;
import org.ethereum.beacon.core.BeaconState;
import org.ethereum.beacon.core.MutableBeaconState;
import org.ethereum.beacon.core.operations.Attestation;
import org.ethereum.beacon.core.operations.Deposit;
import org.ethereum.beacon.core.operations.VoluntaryExit;
import org.ethereum.beacon.core.operations.ProposerSlashing;
import org.ethereum.beacon.core.operations.slashing.AttesterSlashing;
import org.ethereum.beacon.core.operations.slashing.Proposal;
import org.ethereum.beacon.core.spec.SpecConstants;
import org.ethereum.beacon.core.spec.SignatureDomains;
import org.ethereum.beacon.core.state.Eth1Data;
import org.ethereum.beacon.core.types.BLSSignature;
import org.ethereum.beacon.core.util.AttestationTestUtil;
import org.ethereum.beacon.core.util.AttesterSlashingTestUtil;
import org.ethereum.beacon.core.util.DepositTestUtil;
import org.ethereum.beacon.core.util.Eth1DataTestUtil;
import org.ethereum.beacon.core.util.ExitTestUtil;
import org.ethereum.beacon.core.util.ProposerSlashingTestUtil;
import org.ethereum.beacon.pow.DepositContract;
import org.ethereum.beacon.pow.DepositContract.DepositInfo;
import org.ethereum.beacon.pow.util.DepositContractTestUtil;
import org.ethereum.beacon.validator.BeaconChainProposer;
import org.ethereum.beacon.validator.crypto.MessageSigner;
import org.ethereum.beacon.validator.util.MessageSignerTestUtil;
import org.junit.Assert;
import org.junit.Test;
import org.mockito.Mockito;
import tech.pegasys.artemis.ethereum.core.Hash32;
import tech.pegasys.artemis.util.uint.UInt64;

public class BeaconChainProposerTest {

  @Test
  public void proposeABlock() {
    Random random = new Random();

<<<<<<< HEAD
    SpecHelpers specHelpers = SpecHelpers.createWithSSZHasher(ChainSpec.DEFAULT);
=======
    SpecHelpers specHelpers = SpecHelpers.createWithSSZHasher(SpecConstants.DEFAULT, () -> 0L);
>>>>>>> 77490de5
    DepositContract depositContract =
        DepositContractTestUtil.mockDepositContract(random, Collections.emptyList());
    BlockTransition<BeaconStateEx> perBlockTransition =
        StateTransitionTestUtil.createPerBlockTransition();
    StateTransition<BeaconStateEx> perEpochTransition =
        StateTransitionTestUtil.createStateWithNoTransition();
    BeaconChainProposer proposer =
        mockProposer(perBlockTransition, perEpochTransition, depositContract, specHelpers);
    MessageSigner<BLSSignature> signer = MessageSignerTestUtil.createBLSSigner();

    ObservableBeaconState initialObservedState =
        ObservableBeaconStateTestUtil.createInitialState(random, specHelpers);
    BeaconState initialState = initialObservedState.getLatestSlotState();
    BeaconBlock block = proposer.propose(initialObservedState, signer);

    BeaconStateEx stateAfterBlock =
        perBlockTransition.apply(new BeaconStateExImpl(initialState, Hash32.ZERO), block);

    Assert.assertEquals(
        specHelpers.hash_tree_root(stateAfterBlock), block.getStateRoot());
    Assert.assertTrue(verifySignature(specHelpers, initialState, block, signer));
  }

  @Test
  public void proposeABlockWithOperations() {
    Random random = new Random();

<<<<<<< HEAD
    SpecHelpers specHelpers = SpecHelpers.createWithSSZHasher(ChainSpec.DEFAULT);
=======
    SpecHelpers specHelpers = SpecHelpers.createWithSSZHasher(SpecConstants.DEFAULT, () -> 0L);
>>>>>>> 77490de5
    DepositContract depositContract =
        DepositContractTestUtil.mockDepositContract(random, Collections.emptyList());
    BlockTransition<BeaconStateEx> perBlockTransition =
        StateTransitionTestUtil.createPerBlockTransition();
    StateTransition<BeaconStateEx> perEpochTransition =
        StateTransitionTestUtil.createStateWithNoTransition();
    BeaconChainProposer proposer =
        mockProposer(perBlockTransition, perEpochTransition, depositContract, specHelpers);
    MessageSigner<BLSSignature> signer = MessageSignerTestUtil.createBLSSigner();

    List<Attestation> attestations =
        AttestationTestUtil.createRandomList(
            random, specHelpers.getConstants().getMaxAttestations());
    List<ProposerSlashing> proposerSlashings =
        ProposerSlashingTestUtil.createRandomList(
            random, specHelpers.getConstants().getMaxProposerSlashings());
    List<AttesterSlashing> casperSlashings =
        AttesterSlashingTestUtil.createRandomList(
            random, specHelpers.getConstants().getMaxAttesterSlashings());
    List<VoluntaryExit> voluntaryExits =
        ExitTestUtil.createRandomList(random, specHelpers.getConstants().getMaxVoluntaryExits());

    PendingOperations pendingOperations =
        PendingOperationsTestUtil.mockPendingOperations(
            attestations, attestations, proposerSlashings, casperSlashings, voluntaryExits);
    ObservableBeaconState initialObservedState =
        ObservableBeaconStateTestUtil.createInitialState(random, specHelpers, pendingOperations);
    BeaconState initialState = initialObservedState.getLatestSlotState();
    BeaconBlock block = proposer.propose(initialObservedState, signer);

    Mockito.verify(pendingOperations)
        .peekAggregatedAttestations(
            specHelpers.getConstants().getMaxAttestations(),
            initialState
                .getSlot()
                .minus(specHelpers.getConstants().getMinAttestationInclusionDelay())
                .minus(specHelpers.getConstants().getSlotsPerEpoch()),
            initialState
                .getSlot()
                .minus(specHelpers.getConstants().getMinAttestationInclusionDelay()));

    Mockito.verify(pendingOperations)
        .peekProposerSlashings(specHelpers.getConstants().getMaxProposerSlashings());
    Mockito.verify(pendingOperations)
        .peekAttesterSlashings(specHelpers.getConstants().getMaxAttesterSlashings());
    Mockito.verify(pendingOperations).peekExits(specHelpers.getConstants().getMaxVoluntaryExits());

    BeaconStateEx stateAfterBlock =
        perBlockTransition.apply(new BeaconStateExImpl(initialState, Hash32.ZERO), block);

    Assert.assertEquals(
        specHelpers.hash_tree_root(stateAfterBlock), block.getStateRoot());
    Assert.assertTrue(verifySignature(specHelpers, initialState, block, signer));

    Assert.assertEquals(attestations, block.getBody().getAttestations().listCopy());
    Assert.assertEquals(proposerSlashings, block.getBody().getProposerSlashings().listCopy());
    Assert.assertEquals(casperSlashings, block.getBody().getAttesterSlashings().listCopy());
    Assert.assertEquals(voluntaryExits, block.getBody().getExits().listCopy());
  }

  @Test
  public void proposeABlockWithDeposits() {
    Random random = new Random();

<<<<<<< HEAD
    SpecHelpers specHelpers = SpecHelpers.createWithSSZHasher(ChainSpec.DEFAULT);
=======
    SpecHelpers specHelpers = SpecHelpers.createWithSSZHasher(SpecConstants.DEFAULT, () -> 0L);
>>>>>>> 77490de5

    List<Deposit> deposits =
        DepositTestUtil.createRandomList(
            random,
            specHelpers.getConstants(),
            UInt64.ZERO,
            specHelpers.getConstants().getMaxDeposits());
    Eth1Data eth1Data = Eth1DataTestUtil.createRandom(random);
    List<DepositInfo> depositInfos =
        deposits.stream()
            .map(deposit -> new DepositInfo(deposit, eth1Data))
            .collect(Collectors.toList());
    DepositContract depositContract =
        DepositContractTestUtil.mockDepositContract(random, depositInfos);
    BlockTransition<BeaconStateEx> perBlockTransition =
        StateTransitionTestUtil.createPerBlockTransition();
    StateTransition<BeaconStateEx> perEpochTransition =
        StateTransitionTestUtil.createStateWithNoTransition();
    BeaconChainProposer proposer =
        mockProposer(perBlockTransition, perEpochTransition, depositContract, specHelpers);
    MessageSigner<BLSSignature> signer = MessageSignerTestUtil.createBLSSigner();

    ObservableBeaconState initialObservedState =
        ObservableBeaconStateTestUtil.createInitialState(
            random, specHelpers, PendingOperationsTestUtil.createEmptyPendingOperations());
    BeaconState initialState = initialObservedState.getLatestSlotState();
    BeaconBlock block = proposer.propose(initialObservedState, signer);

    Mockito.verify(depositContract)
        .peekDeposits(
            Mockito.eq(specHelpers.getConstants().getMaxDeposits()),
            Mockito.any(),
            Mockito.eq(initialState.getLatestEth1Data()));

    BeaconStateEx stateAfterBlock =
        perBlockTransition.apply(new BeaconStateExImpl(initialState, Hash32.ZERO), block);

    Assert.assertEquals(
        specHelpers.hash_tree_root(stateAfterBlock), block.getStateRoot());
    Assert.assertTrue(verifySignature(specHelpers, initialState, block, signer));

    Assert.assertEquals(
        depositInfos.stream().map(DepositInfo::getDeposit).collect(Collectors.toList()),
        block.getBody().getDeposits().listCopy());
    Assert.assertEquals(depositContract.getLatestEth1Data(), Optional.of(block.getEth1Data()));
  }

  @Test
  public void proposeABlockWithEpochTransition() {
    Random random = new Random();

<<<<<<< HEAD
    SpecHelpers specHelpers = SpecHelpers.createWithSSZHasher(ChainSpec.DEFAULT);
=======
    SpecHelpers specHelpers = SpecHelpers.createWithSSZHasher(SpecConstants.DEFAULT, () -> 0L);
>>>>>>> 77490de5
    DepositContract depositContract =
        DepositContractTestUtil.mockDepositContract(random, Collections.emptyList());
    BlockTransition<BeaconStateEx> perBlockTransition =
        StateTransitionTestUtil.createPerBlockTransition();

    final Eth1Data eth1Data = Eth1DataTestUtil.createRandom(random);
    StateTransition<BeaconStateEx> perEpochTransition =
        source -> {
          MutableBeaconState newState = source.createMutableCopy();
          newState.setLatestEth1Data(eth1Data);
          return new BeaconStateExImpl(newState, source.getHeadBlockHash());
        };

    BeaconChainProposer proposer =
        mockProposer(perBlockTransition, perEpochTransition, depositContract, specHelpers);
    MessageSigner<BLSSignature> signer = MessageSignerTestUtil.createBLSSigner();

    ObservableBeaconState initialObservedState =
        ObservableBeaconStateTestUtil.createInitialState(random, specHelpers);

    // set slot to the end of the epoch
    MutableBeaconState modifiedState =
        initialObservedState.getLatestSlotState().createMutableCopy();
    modifiedState.setSlot(specHelpers.getConstants().getSlotsPerEpoch().decrement());

    ObservableBeaconState endOfTheEpoch =
        new ObservableBeaconState(
            initialObservedState.getHead(),
            new BeaconStateExImpl(modifiedState, Hash32.ZERO),
            initialObservedState.getPendingOperations());

    BeaconBlock block = proposer.propose(endOfTheEpoch, signer);

    BeaconStateEx stateAfterBlock =
        perBlockTransition.apply(new BeaconStateExImpl(modifiedState, Hash32.ZERO), block);
    BeaconStateEx stateAfterEpoch = perEpochTransition.apply(stateAfterBlock);

    Assert.assertEquals(
        specHelpers.hash_tree_root(stateAfterEpoch), block.getStateRoot());
    Assert.assertTrue(verifySignature(specHelpers, modifiedState, block, signer));
  }

  private boolean verifySignature(
      SpecHelpers specHelpers,
      BeaconState initialState,
      BeaconBlock block,
      MessageSigner<BLSSignature> signer) {

    Proposal signedData =
        new Proposal(
            initialState.getSlot(),
            specHelpers.getConstants().getBeaconChainShardNumber(),
            specHelpers.signed_root(block, "signature"),
            block.getSignature());
    BLSSignature expectedSignature =
        signer.sign(
            specHelpers.signed_root(signedData,"signature"),
            specHelpers.get_domain(
                initialState.getForkData(),
                specHelpers.get_current_epoch(initialState),
                SignatureDomains.PROPOSAL));

    return expectedSignature.equals(block.getSignature());
  }
}<|MERGE_RESOLUTION|>--- conflicted
+++ resolved
@@ -54,11 +54,7 @@
   public void proposeABlock() {
     Random random = new Random();
 
-<<<<<<< HEAD
-    SpecHelpers specHelpers = SpecHelpers.createWithSSZHasher(ChainSpec.DEFAULT);
-=======
-    SpecHelpers specHelpers = SpecHelpers.createWithSSZHasher(SpecConstants.DEFAULT, () -> 0L);
->>>>>>> 77490de5
+    SpecHelpers specHelpers = SpecHelpers.createWithSSZHasher(SpecConstants.DEFAULT);
     DepositContract depositContract =
         DepositContractTestUtil.mockDepositContract(random, Collections.emptyList());
     BlockTransition<BeaconStateEx> perBlockTransition =
@@ -86,11 +82,7 @@
   public void proposeABlockWithOperations() {
     Random random = new Random();
 
-<<<<<<< HEAD
-    SpecHelpers specHelpers = SpecHelpers.createWithSSZHasher(ChainSpec.DEFAULT);
-=======
-    SpecHelpers specHelpers = SpecHelpers.createWithSSZHasher(SpecConstants.DEFAULT, () -> 0L);
->>>>>>> 77490de5
+    SpecHelpers specHelpers = SpecHelpers.createWithSSZHasher(SpecConstants.DEFAULT);
     DepositContract depositContract =
         DepositContractTestUtil.mockDepositContract(random, Collections.emptyList());
     BlockTransition<BeaconStateEx> perBlockTransition =
@@ -155,11 +147,7 @@
   public void proposeABlockWithDeposits() {
     Random random = new Random();
 
-<<<<<<< HEAD
-    SpecHelpers specHelpers = SpecHelpers.createWithSSZHasher(ChainSpec.DEFAULT);
-=======
-    SpecHelpers specHelpers = SpecHelpers.createWithSSZHasher(SpecConstants.DEFAULT, () -> 0L);
->>>>>>> 77490de5
+    SpecHelpers specHelpers = SpecHelpers.createWithSSZHasher(SpecConstants.DEFAULT);
 
     List<Deposit> deposits =
         DepositTestUtil.createRandomList(
@@ -211,11 +199,7 @@
   public void proposeABlockWithEpochTransition() {
     Random random = new Random();
 
-<<<<<<< HEAD
-    SpecHelpers specHelpers = SpecHelpers.createWithSSZHasher(ChainSpec.DEFAULT);
-=======
-    SpecHelpers specHelpers = SpecHelpers.createWithSSZHasher(SpecConstants.DEFAULT, () -> 0L);
->>>>>>> 77490de5
+    SpecHelpers specHelpers = SpecHelpers.createWithSSZHasher(SpecConstants.DEFAULT);
     DepositContract depositContract =
         DepositContractTestUtil.mockDepositContract(random, Collections.emptyList());
     BlockTransition<BeaconStateEx> perBlockTransition =
