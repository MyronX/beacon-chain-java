--- conflicted
+++ resolved
@@ -23,11 +23,7 @@
     Time genesisTime = Time.castFrom(UInt64.random(rnd));
     Eth1Data eth1Data = new Eth1Data(Hash32.random(rnd), Hash32.random(rnd));
 
-<<<<<<< HEAD
-    SpecHelpers specHelpers = SpecHelpers.createWithSSZHasher(ChainSpec.DEFAULT);
-=======
-    SpecHelpers specHelpers = SpecHelpers.createWithSSZHasher(SpecConstants.DEFAULT, () -> 0L);
->>>>>>> 77490de5
+    SpecHelpers specHelpers = SpecHelpers.createWithSSZHasher(SpecConstants.DEFAULT);
     InitialStateTransition initialStateTransition =
         new InitialStateTransition(
             new ChainStart(genesisTime, eth1Data, Collections.emptyList()),
