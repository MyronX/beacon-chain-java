package org.ethereum.beacon.consensus.transition;

import static org.assertj.core.api.Assertions.assertThat;

import java.util.Collections;
import java.util.List;
import java.util.Optional;
import java.util.Random;
import org.ethereum.beacon.consensus.SpecHelpers;
import org.ethereum.beacon.core.BeaconBlocks;
import org.ethereum.beacon.core.BeaconState;
import org.ethereum.beacon.core.operations.Deposit;
import org.ethereum.beacon.core.spec.ChainSpec;
<<<<<<< HEAD
import org.ethereum.beacon.pow.AbstractDepositContract;
=======
import org.ethereum.beacon.core.state.Eth1Data;
>>>>>>> ef3906c6
import org.ethereum.beacon.pow.DepositContract;
import org.ethereum.beacon.pow.DepositContract.ChainStart;
import org.junit.Test;
import tech.pegasys.artemis.ethereum.core.Hash32;
import tech.pegasys.artemis.util.uint.UInt64;

public class InitialStateTransitionTest {

  @Test
  public void handleChainStartCorrectly() {
    Random rnd = new Random();
    UInt64 genesisTime = UInt64.random(rnd);
    Eth1Data eth1Data = new Eth1Data(Hash32.random(rnd), Hash32.random(rnd));

    InitialStateTransition initialStateTransition =
        new InitialStateTransition(
<<<<<<< HEAD
            new ChainStart(genesisTime, receiptRoot, Collections.emptyList()),
=======
            new DepositContract() {
              @Override
              public ChainStart getChainStart() {
                return new ChainStart(genesisTime, eth1Data);
              }

              @Override
              public List<Deposit> getInitialDeposits() {
                return Collections.emptyList();
              }

              @Override
              public List<Deposit> peekDeposits(int count, Eth1Data eth1Data, UInt64 fromIndex) {
                return Collections.emptyList();
              }

              @Override
              public Eth1Data getEth1Data(long followDistance) {
                return Eth1Data.EMPTY;
              }

              @Override
              public Optional<Hash32> getDepositRoot(Hash32 blockHash) {
                return Optional.empty();
              }
            },
>>>>>>> ef3906c6
            new SpecHelpers(ChainSpec.DEFAULT));

    BeaconState initialState =
        initialStateTransition.apply(
            BeaconBlocks.createGenesis(ChainSpec.DEFAULT)).getCanonicalState();

    assertThat(initialState.getGenesisTime()).isEqualTo(genesisTime);
    assertThat(initialState.getLatestEth1Data()).isEqualTo(eth1Data);
  }
}<|MERGE_RESOLUTION|>--- conflicted
+++ resolved
@@ -11,11 +11,7 @@
 import org.ethereum.beacon.core.BeaconState;
 import org.ethereum.beacon.core.operations.Deposit;
 import org.ethereum.beacon.core.spec.ChainSpec;
-<<<<<<< HEAD
-import org.ethereum.beacon.pow.AbstractDepositContract;
-=======
 import org.ethereum.beacon.core.state.Eth1Data;
->>>>>>> ef3906c6
 import org.ethereum.beacon.pow.DepositContract;
 import org.ethereum.beacon.pow.DepositContract.ChainStart;
 import org.junit.Test;
@@ -32,9 +28,6 @@
 
     InitialStateTransition initialStateTransition =
         new InitialStateTransition(
-<<<<<<< HEAD
-            new ChainStart(genesisTime, receiptRoot, Collections.emptyList()),
-=======
             new DepositContract() {
               @Override
               public ChainStart getChainStart() {
@@ -61,7 +54,6 @@
                 return Optional.empty();
               }
             },
->>>>>>> ef3906c6
             new SpecHelpers(ChainSpec.DEFAULT));
 
     BeaconState initialState =
