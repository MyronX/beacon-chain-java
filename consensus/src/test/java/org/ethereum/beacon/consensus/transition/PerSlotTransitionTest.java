package org.ethereum.beacon.consensus.transition;

import java.util.List;
import java.util.Random;
import org.ethereum.beacon.consensus.BeaconStateEx;
import org.ethereum.beacon.consensus.SpecHelpers;
import org.ethereum.beacon.consensus.TestUtils;
import org.ethereum.beacon.core.BeaconBlocks;
import org.ethereum.beacon.core.operations.Deposit;
import org.ethereum.beacon.core.spec.SpecConstants;
import org.ethereum.beacon.core.state.Eth1Data;
import org.ethereum.beacon.core.types.SlotNumber;
import org.ethereum.beacon.core.types.Time;
import org.ethereum.beacon.pow.DepositContract.ChainStart;
import org.junit.Assert;
import org.junit.Test;
import tech.pegasys.artemis.ethereum.core.Hash32;
import tech.pegasys.artemis.util.uint.UInt64;

public class PerSlotTransitionTest {

  @Test
  public void test1() {
    Random rnd = new Random();
    Time genesisTime = Time.castFrom(UInt64.random(rnd));
    Eth1Data eth1Data = new Eth1Data(Hash32.random(rnd), Hash32.random(rnd));
    SpecConstants specConstants =
        new SpecConstants() {
          @Override
          public SlotNumber.EpochLength getSlotsPerEpoch() {
            return new SlotNumber.EpochLength(UInt64.valueOf(8));
          }
        };
<<<<<<< HEAD
    SpecHelpers specHelpers = SpecHelpers.createWithSSZHasher(chainSpec);
=======
    SpecHelpers specHelpers = SpecHelpers.createWithSSZHasher(specConstants, () -> 0L);
>>>>>>> 77490de5

    List<Deposit> deposits = TestUtils.getAnyDeposits(rnd, specHelpers, 8).getValue0();

    InitialStateTransition initialStateTransition =
        new InitialStateTransition(
            new ChainStart(genesisTime, eth1Data, deposits),
            specHelpers);

    BeaconStateEx initialState =
        initialStateTransition.apply(BeaconBlocks.createGenesis(specConstants));
    BeaconStateEx s1State = new PerSlotTransition(specHelpers).apply(initialState);
    BeaconStateEx s2State = new PerSlotTransition(specHelpers).apply(s1State);
    BeaconStateEx s3State = new PerSlotTransition(specHelpers).apply(s2State);

    Assert.assertEquals(specConstants.getGenesisSlot().plus(3), s3State.getSlot());
  }
}<|MERGE_RESOLUTION|>--- conflicted
+++ resolved
@@ -31,11 +31,7 @@
             return new SlotNumber.EpochLength(UInt64.valueOf(8));
           }
         };
-<<<<<<< HEAD
-    SpecHelpers specHelpers = SpecHelpers.createWithSSZHasher(chainSpec);
-=======
-    SpecHelpers specHelpers = SpecHelpers.createWithSSZHasher(specConstants, () -> 0L);
->>>>>>> 77490de5
+    SpecHelpers specHelpers = SpecHelpers.createWithSSZHasher(specConstants);
 
     List<Deposit> deposits = TestUtils.getAnyDeposits(rnd, specHelpers, 8).getValue0();
 
