package org.ethereum.beacon.consensus.transition;

import java.util.Collections;
<<<<<<< HEAD
=======
import java.util.Optional;
>>>>>>> ef3906c6
import org.ethereum.beacon.consensus.SpecHelpers;
import org.ethereum.beacon.core.BeaconBlocks;
import org.ethereum.beacon.core.BeaconState;
import org.ethereum.beacon.core.operations.Deposit;
import org.ethereum.beacon.core.operations.deposit.DepositData;
import org.ethereum.beacon.core.operations.deposit.DepositInput;
import org.ethereum.beacon.core.spec.ChainSpec;
<<<<<<< HEAD
import org.ethereum.beacon.pow.AbstractDepositContract;
=======
import org.ethereum.beacon.core.state.Eth1Data;
>>>>>>> ef3906c6
import org.ethereum.beacon.pow.DepositContract;
import org.ethereum.beacon.pow.DepositContract.ChainStart;
import org.junit.Assert;
import org.junit.Test;
import tech.pegasys.artemis.ethereum.core.Hash32;
import tech.pegasys.artemis.util.bytes.Bytes48;
import tech.pegasys.artemis.util.bytes.Bytes96;
import tech.pegasys.artemis.util.uint.UInt64;

import java.util.ArrayList;
import java.util.List;
import java.util.Random;

import static org.assertj.core.api.Assertions.assertThat;

public class NextSlotTransitionTest {

  @Test
  public void test1() {
    Random rnd = new Random();
    UInt64 genesisTime = UInt64.random(rnd);
    Eth1Data eth1Data = new Eth1Data(Hash32.random(rnd), Hash32.random(rnd));
    ChainSpec chainSpec = ChainSpec.DEFAULT;

    List<Deposit> deposits = new ArrayList<>();
    for (int i = 0; i < 8000; i++) {
      Deposit deposit = new Deposit(Collections.singletonList(Hash32.random(rnd)), UInt64.ZERO,
          new DepositData(
              new DepositInput(
                  Bytes48.intToBytes48(i), Hash32.random(rnd), Bytes96.ZERO
              ), chainSpec.getMaxDeposit().toGWei(), UInt64.ZERO));
      deposits.add(deposit);
    }

    InitialStateTransition initialStateTransition =
<<<<<<< HEAD
        new InitialStateTransition(new ChainStart(genesisTime, receiptRoot, deposits),
            new SpecHelpers(chainSpec));
=======
        new InitialStateTransition(
            new DepositContract() {
              @Override
              public ChainStart getChainStart() {
                return new ChainStart(genesisTime, eth1Data);
              }

              @Override
              public List<Deposit> getInitialDeposits() {
                return deposits;
              }

              @Override
              public List<Deposit> peekDeposits(int count, Eth1Data eth1Data, UInt64 fromIndex) {
                return Collections.emptyList();
              }

              @Override
              public Eth1Data getEth1Data(long followDistance) {
                return Eth1Data.EMPTY;
              }

              @Override
              public Optional<Hash32> getDepositRoot(Hash32 blockHash) {
                return Optional.empty();
              }
            }, new SpecHelpers(chainSpec));
>>>>>>> ef3906c6

    BeaconStateEx initialState =
        initialStateTransition.apply(BeaconBlocks.createGenesis(chainSpec));
    BeaconStateEx s1State = new NextSlotTransition(chainSpec).apply(null, initialState);
    BeaconStateEx s2State = new NextSlotTransition(chainSpec).apply(null, s1State);
    BeaconStateEx s3State = new NextSlotTransition(chainSpec).apply(null, s2State);

    Assert.assertEquals(UInt64.valueOf(3), s3State.getCanonicalState().getSlot());
  }
}<|MERGE_RESOLUTION|>--- conflicted
+++ resolved
@@ -1,10 +1,8 @@
 package org.ethereum.beacon.consensus.transition;
 
 import java.util.Collections;
-<<<<<<< HEAD
-=======
+import java.util.Collections;
 import java.util.Optional;
->>>>>>> ef3906c6
 import org.ethereum.beacon.consensus.SpecHelpers;
 import org.ethereum.beacon.core.BeaconBlocks;
 import org.ethereum.beacon.core.BeaconState;
@@ -12,11 +10,8 @@
 import org.ethereum.beacon.core.operations.deposit.DepositData;
 import org.ethereum.beacon.core.operations.deposit.DepositInput;
 import org.ethereum.beacon.core.spec.ChainSpec;
-<<<<<<< HEAD
 import org.ethereum.beacon.pow.AbstractDepositContract;
-=======
 import org.ethereum.beacon.core.state.Eth1Data;
->>>>>>> ef3906c6
 import org.ethereum.beacon.pow.DepositContract;
 import org.ethereum.beacon.pow.DepositContract.ChainStart;
 import org.junit.Assert;
@@ -52,10 +47,6 @@
     }
 
     InitialStateTransition initialStateTransition =
-<<<<<<< HEAD
-        new InitialStateTransition(new ChainStart(genesisTime, receiptRoot, deposits),
-            new SpecHelpers(chainSpec));
-=======
         new InitialStateTransition(
             new DepositContract() {
               @Override
@@ -83,7 +74,6 @@
                 return Optional.empty();
               }
             }, new SpecHelpers(chainSpec));
->>>>>>> ef3906c6
 
     BeaconStateEx initialState =
         initialStateTransition.apply(BeaconBlocks.createGenesis(chainSpec));
