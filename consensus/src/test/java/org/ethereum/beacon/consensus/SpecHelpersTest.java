--- conflicted
+++ resolved
@@ -39,11 +39,7 @@
 
   @Test
   public void shuffleTest0() throws Exception {
-<<<<<<< HEAD
-    SpecHelpers specHelpers = SpecHelpers.createWithSSZHasher(ChainSpec.DEFAULT);
-=======
-    SpecHelpers specHelpers = SpecHelpers.createWithSSZHasher(SpecConstants.DEFAULT, () -> 0L);
->>>>>>> 77490de5
+    SpecHelpers specHelpers = SpecHelpers.createWithSSZHasher(SpecConstants.DEFAULT);
 
     int[] sample = new int[]{1, 2, 3, 4, 5, 6, 7, 8, 9, 10};
 
@@ -88,11 +84,7 @@
       }
     }
 
-<<<<<<< HEAD
-    SpecHelpers specHelpers = SpecHelpers.createWithSSZHasher(ChainSpec.DEFAULT);
-=======
-    SpecHelpers specHelpers = SpecHelpers.createWithSSZHasher(SpecConstants.DEFAULT, () -> 0L);
->>>>>>> 77490de5
+    SpecHelpers specHelpers = SpecHelpers.createWithSSZHasher(SpecConstants.DEFAULT);
 
     Map<Integer, Long> map = Arrays.stream(statuses).boxed().collect
         (Collectors.groupingBy(Function.identity(), Collectors.counting()));
@@ -113,11 +105,7 @@
 
   @Test
   public void testHashTreeRoot1() {
-<<<<<<< HEAD
-    SpecHelpers specHelpers = SpecHelpers.createWithSSZHasher(ChainSpec.DEFAULT);
-=======
-    SpecHelpers specHelpers = SpecHelpers.createWithSSZHasher(SpecConstants.DEFAULT, () -> 0L);
->>>>>>> 77490de5
+    SpecHelpers specHelpers = SpecHelpers.createWithSSZHasher(SpecConstants.DEFAULT);
     Hash32 expected =
         Hash32.fromHexString("0x8fc89d0f1f435b07543b15fdf687e7fce4a754ecd9e5afbf8f0e83928a7f798f");
     Hash32 actual = specHelpers.hash_tree_root(createDepositInput());
@@ -160,11 +148,7 @@
           }
         };
     SpecHelpers specHelpers = new SpecHelpers(
-<<<<<<< HEAD
-            chainSpec, Hashes::keccak256, SSZObjectHasher.create(Hashes::keccak256)) {
-=======
-        specConstants, Hashes::keccak256, SSZObjectHasher.create(Hashes::keccak256), () -> 0L) {
->>>>>>> 77490de5
+        specConstants, Hashes::keccak256, SSZObjectHasher.create(Hashes::keccak256)) {
       @Override
       public boolean bls_verify(BLSPubkey publicKey, Hash32 message, BLSSignature signature,
           Bytes8 domain) {
