--- conflicted
+++ resolved
@@ -11,14 +11,10 @@
 import java.util.stream.Collectors;
 import org.ethereum.beacon.consensus.hasher.SSZObjectHasher;
 import org.ethereum.beacon.consensus.transition.InitialStateTransition;
-<<<<<<< HEAD
 import org.ethereum.beacon.core.BeaconBlock;
 import org.ethereum.beacon.core.BeaconBlockBody;
 import org.ethereum.beacon.core.BeaconBlockHeader;
-=======
 import org.ethereum.beacon.consensus.util.CachingSpecHelpers;
-import org.ethereum.beacon.core.BeaconBlocks;
->>>>>>> e102cbaf
 import org.ethereum.beacon.core.BeaconState;
 import org.ethereum.beacon.core.MutableBeaconState;
 import org.ethereum.beacon.core.operations.Deposit;
@@ -195,13 +191,9 @@
     InitialStateTransition initialStateTransition =
         new InitialStateTransition(new ChainStart(genesisTime, eth1Data, deposits), specHelpers);
 
-<<<<<<< HEAD
-    BeaconState initialState = initialStateTransition.apply(specHelpers.get_empty_block());
-=======
     System.out.println("Applying initial state transition...");
     BeaconState initialState = initialStateTransition.apply(
-            BeaconBlocks.createGenesis(specHelpers.getConstants()));
->>>>>>> e102cbaf
+            specHelpers.get_empty_block());
     MutableBeaconState state = initialState.createMutableCopy();
 
     for(int i = 1; i < 128; i++) {
