package org.ethereum.beacon.consensus.spec;

import static java.lang.Math.min;
import static java.util.stream.Collectors.toList;
import static org.ethereum.beacon.core.spec.SignatureDomains.ATTESTATION;

import com.google.common.collect.Ordering;
import java.util.ArrayList;
import java.util.Arrays;
import java.util.Collection;
import java.util.Collections;
import java.util.List;
import java.util.stream.Collectors;
import java.util.stream.Stream;
import org.ethereum.beacon.core.BeaconBlock;
import org.ethereum.beacon.core.BeaconBlockHeader;
import org.ethereum.beacon.core.BeaconState;
import org.ethereum.beacon.core.MutableBeaconState;
import org.ethereum.beacon.core.operations.Attestation;
import org.ethereum.beacon.core.operations.attestation.AttestationData;
import org.ethereum.beacon.core.operations.attestation.AttestationDataAndCustodyBit;
import org.ethereum.beacon.core.operations.slashing.IndexedAttestation;
import org.ethereum.beacon.core.state.ShardCommittee;
import org.ethereum.beacon.core.state.ValidatorRecord;
import org.ethereum.beacon.core.types.BLSPubkey;
import org.ethereum.beacon.core.types.BLSSignature;
import org.ethereum.beacon.core.types.Bitfield;
import org.ethereum.beacon.core.types.EpochNumber;
import org.ethereum.beacon.core.types.Gwei;
import org.ethereum.beacon.core.types.ShardNumber;
import org.ethereum.beacon.core.types.SlotNumber;
import org.ethereum.beacon.core.types.ValidatorIndex;
import org.ethereum.beacon.crypto.BLS381;
import org.ethereum.beacon.crypto.BLS381.PublicKey;
import org.ethereum.beacon.crypto.BLS381.Signature;
import org.ethereum.beacon.crypto.MessageParameters;
import tech.pegasys.artemis.ethereum.core.Hash32;
import tech.pegasys.artemis.util.bytes.Bytes32;
import tech.pegasys.artemis.util.bytes.Bytes4;
import tech.pegasys.artemis.util.bytes.Bytes8;
import tech.pegasys.artemis.util.bytes.BytesValue;
import tech.pegasys.artemis.util.bytes.BytesValues;
import tech.pegasys.artemis.util.collections.ReadList;
import tech.pegasys.artemis.util.uint.UInt64;
import tech.pegasys.artemis.util.uint.UInt64s;

/**
 * Helper functions.
 *
 * @see <a
 *     href="https://github.com/ethereum/eth2.0-specs/blob/v0.6.1/specs/core/0_beacon-chain.md#helper-functions">Helper
 *     functions</a> in ths spec.
 */
public interface HelperFunction extends SpecCommons {

  default Hash32 hash(BytesValue data) {
    return getHashFunction().apply(data);
  }

  /*
   def get_temporary_block_header(block: BeaconBlock) -> BeaconBlockHeader:
     """
     Return the block header corresponding to a block with ``state_root`` set to ``ZERO_HASH``.
     """
     return BeaconBlockHeader(
         slot=block.slot,
         previous_block_root=block.previous_block_root,
         state_root=ZERO_HASH,
         block_body_root=hash_tree_root(block.body),
         # signing_root(block) is used for block id purposes so signature is a stub
         signature=BLSSignature.ZERO,
     )
  */
  default BeaconBlockHeader get_temporary_block_header(BeaconBlock block) {
    return new BeaconBlockHeader(
        block.getSlot(),
        block.getPreviousBlockRoot(),
        Hash32.ZERO,
        hash_tree_root(block.getBody()),
        BLSSignature.ZERO);
  }

  /*
    def get_epoch_committee_count(state: BeaconState, epoch: Epoch) -> int:
      """
      Return the number of committees at ``epoch``.
      """
      active_validator_indices = get_active_validator_indices(state, epoch)
      return max(
          1,
          min(
              SHARD_COUNT // SLOTS_PER_EPOCH,
              len(active_validator_indices) // SLOTS_PER_EPOCH // TARGET_COMMITTEE_SIZE,
          )
      ) * SLOTS_PER_EPOCH
   */
  default UInt64 get_epoch_committee_count(BeaconState state, EpochNumber epoch) {
    List<ValidatorIndex> active_validator_indices = get_active_validator_indices(state, epoch);

    return UInt64s.max(
        UInt64.valueOf(1),
        UInt64s.min(
            getConstants().getShardCount().dividedBy(getConstants().getSlotsPerEpoch()),
            UInt64.valueOf(active_validator_indices.size())
                .dividedBy(getConstants().getSlotsPerEpoch())
                .dividedBy(getConstants().getTargetCommitteeSize())
        )).times(getConstants().getSlotsPerEpoch());
  }

  /*
    def get_shard_delta(state: BeaconState, epoch: Epoch) -> int:
      """
      Return the number of shards to increment ``state.latest_start_shard`` during ``epoch``.
      """
      return min(get_epoch_committee_count(state, epoch), SHARD_COUNT - SHARD_COUNT // SLOTS_PER_EPOCH)
   */
  default UInt64 get_shard_delta(BeaconState state, EpochNumber epoch) {
    return UInt64s.min(
        get_epoch_committee_count(state, epoch),
        getConstants().getShardCount().minus(
            getConstants().getShardCount().dividedBy(getConstants().getSlotsPerEpoch()))
    );
  }

  /*
    def get_epoch_start_shard(state: BeaconState, epoch: Epoch) -> Shard:
      assert epoch <= get_current_epoch(state) + 1
      check_epoch = get_current_epoch(state) + 1
      shard = (state.latest_start_shard + get_shard_delta(state, get_current_epoch(state))) % SHARD_COUNT
      while check_epoch > epoch:
          check_epoch -= 1
          shard = (shard + SHARD_COUNT - get_shard_delta(state, check_epoch)) % SHARD_COUNT
      return shard
   */
<<<<<<< HEAD
  default List<ValidatorIndex> compute_committee(
      List<ValidatorIndex> validator_indices, Hash32 seed, int index, int total_committees) {
    int start_offset = get_split_offset(validator_indices.size(), total_committees, index);
    int end_offset = get_split_offset(validator_indices.size(), total_committees, index + 1);

    return compute_committee(validator_indices, start_offset, end_offset, seed);
  }

  default List<ValidatorIndex> compute_committee(
      List<ValidatorIndex> validator_indices, int start_offset, int end_offset, Hash32 seed) {
    return IntStream.range(start_offset, end_offset).mapToObj(i -> {
      UInt64 permuted_index =
          get_permuted_index(UInt64.valueOf(i), UInt64.valueOf(validator_indices.size()), seed);
      return validator_indices.get(permuted_index.getIntValue());
    }).collect(toList());
  }

  /**
   * An optimized version of {@link #compute_committee(List, Hash32, int, int)}.
   * Based on {@link #get_permuted_list(List, Bytes32)}.
   */
  default List<ValidatorIndex> compute_committee2(
      List<ValidatorIndex> validator_indices, Hash32 seed, int index, int total_committees) {
    int start_offset = get_split_offset(validator_indices.size(), total_committees, index);
    int end_offset = get_split_offset(validator_indices.size(), total_committees, index + 1);

    return compute_committee2(validator_indices, start_offset, end_offset, seed);
  }

  default List<ValidatorIndex> compute_committee2(
      List<ValidatorIndex> validator_indices, int start_offset, int end_offset, Hash32 seed) {
    List<UInt64> permuted_indices = get_permuted_list(validator_indices, seed);

    return permuted_indices.subList(start_offset, end_offset).stream()
        .map(ValidatorIndex::new).collect(toList());
=======
  default ShardNumber get_epoch_start_shard(BeaconState state, EpochNumber epoch) {
    assertTrue(epoch.lessEqual(get_current_epoch(state).increment()));
    EpochNumber check_epoch = get_current_epoch(state).increment();
    ShardNumber shard = state.getLatestStartShard()
        .plusModulo(get_shard_delta(state, get_current_epoch(state)), getConstants().getShardCount());
    while ((check_epoch.greater(epoch))) {
      check_epoch = check_epoch.decrement();
      shard = ShardNumber.of(
          shard
              .plus(getConstants().getShardCount())
              .minus(get_shard_delta(state, check_epoch))
              .modulo(getConstants().getShardCount()));
    }

    return shard;
>>>>>>> b87ee21d
  }

  /*
    def get_attestation_slot(state: BeaconState, attestation: Attestation) -> Slot:
      epoch = attestation.data.target_epoch
      committee_count = get_epoch_committee_count(state, epoch)
      offset = (attestation.data.shard + SHARD_COUNT - get_epoch_start_shard(state, epoch)) % SHARD_COUNT
      return get_epoch_start_slot(epoch) + offset // (committee_count // SLOTS_PER_EPOCH)
   */
  default SlotNumber get_attestation_slot(BeaconState state, AttestationData data) {
    EpochNumber epoch = data.getTargetEpoch();
    UInt64 committee_count = get_epoch_committee_count(state, epoch);
    ShardNumber offset = ShardNumber.of(
        data.getShard()
            .plus(getConstants().getShardCount())
            .minus(get_epoch_start_shard(state, epoch))
            .modulo(getConstants().getShardCount())
    );
    return get_epoch_start_slot(epoch)
        .plus(offset.dividedBy(committee_count.dividedBy(getConstants().getSlotsPerEpoch())));
  }

  /**
   * This method has been superseded by {@link #get_crosslink_committee(BeaconState, EpochNumber, ShardNumber)}.
   * However, it's still convenient for various log outputs, thus, it's been rewritten with usage
   * of its replacement.
   */
  default List<ShardCommittee> get_crosslink_committees_at_slot(BeaconState state, SlotNumber slot) {
    List<ShardCommittee> ret = new ArrayList<>();
    EpochNumber epoch = slot_to_epoch(slot);
    UInt64 committeesPerSlot = get_epoch_committee_count(state, epoch)
        .dividedBy(getConstants().getSlotsPerEpoch());
    for (UInt64 offset : UInt64s.iterate(committeesPerSlot.times(slot),
        committeesPerSlot.times(slot.increment()))) {
      ShardNumber shard = get_epoch_start_shard(state, epoch)
          .plusModulo(offset, getConstants().getShardCount());
      List<ValidatorIndex> committee = get_crosslink_committee(state, epoch, shard);
      ret.add(new ShardCommittee(committee, shard));
    }

    return ret;
  }

  /*
    def get_beacon_proposer_index(state: BeaconState) -> ValidatorIndex:
      """
      Return the current beacon proposer index.
      """
      epoch = get_current_epoch(state)
      committees_per_slot = get_epoch_committee_count(state, epoch) // SLOTS_PER_EPOCH
      offset = committees_per_slot * (state.slot % SLOTS_PER_EPOCH)
      shard = (get_epoch_start_shard(state, epoch) + offset) % SHARD_COUNT
      first_committee = get_crosslink_committee(state, epoch, shard)
      MAX_RANDOM_BYTE = 2**8 - 1
      seed = generate_seed(state, epoch)
      i = 0
      while True:
          candidate_index = first_committee[(epoch + i) % len(first_committee)]
          random_byte = hash(seed + int_to_bytes8(i // 32))[i % 32]
          effective_balance = state.validator_registry[candidate_index].effective_balance
          if effective_balance * MAX_RANDOM_BYTE >= MAX_EFFECTIVE_BALANCE * random_byte:
              return candidate_index
          i += 1
    */
  int MAX_RANDOM_BYTE = (1 << 8) - 1;
  default ValidatorIndex get_beacon_proposer_index(BeaconState state) {
    EpochNumber epoch = get_current_epoch(state);
    UInt64 committees_per_slot = get_epoch_committee_count(state, epoch)
        .dividedBy(getConstants().getSlotsPerEpoch());
    SlotNumber offset = SlotNumber.castFrom(
        committees_per_slot.times(
            state.getSlot().modulo(getConstants().getSlotsPerEpoch()).getIntValue()));
    ShardNumber shard = get_epoch_start_shard(state, epoch)
        .plusModulo(offset, getConstants().getShardCount());
    List<ValidatorIndex> first_committee = get_crosslink_committee(state, epoch, shard);
    Hash32 seed = generate_seed(state, epoch);
    int i = 0;
    while (true) {
      ValidatorIndex candidate_index = first_committee.get(
          epoch.plus(i).modulo(first_committee.size()).getIntValue());
      int random_byte = hash(seed.concat(int_to_bytes8(i / Bytes32.SIZE)))
          .get(i % Bytes32.SIZE) & 0xFF;
      Gwei effective_balance = state.getValidatorRegistry().get(candidate_index).getEffectiveBalance();
      if (effective_balance.times(MAX_RANDOM_BYTE).greaterEqual(
          getConstants().getMaxEffectiveBalance().times(random_byte))) {
        return candidate_index;
      }
      i += 1;
    }
  }

  /*
    def is_slashable_validator(validator: Validator, epoch: Epoch) -> bool:
      """
      Check if ``validator`` is slashable.
      """
      return validator.slashed is False and (validator.activation_epoch <= epoch < validator.withdrawable_epoch)
   */
  default boolean is_slashable_validator(ValidatorRecord validator, EpochNumber epoch) {
    return !validator.getSlashed()
        && validator.getActivationEpoch().lessEqual(epoch)
        && epoch.less(validator.getWithdrawableEpoch());
  }

  /*
    def is_active_validator(validator: Validator, epoch: EpochNumber) -> bool:
        """
        Check if ``validator`` is active.
        """
        return validator.activation_epoch <= epoch < validator.exit_epoch
    */
  default boolean is_active_validator(ValidatorRecord validator, EpochNumber epoch) {
    return validator.getActivationEpoch().lessEqual(epoch)
        && epoch.less(validator.getExitEpoch());
  }

  /*
    def get_active_validator_indices(state: BeaconState, epoch: Epoch) -> List[ValidatorIndex]:
      """
      Get active validator indices at ``epoch``.
      """
      return [i for i, v in enumerate(state.validator_registry) if is_active_validator(v, epoch)]
    */
  default List<ValidatorIndex> get_active_validator_indices(BeaconState state, EpochNumber epoch) {
    ArrayList<ValidatorIndex> ret = new ArrayList<>();
    for (ValidatorIndex i : state.getValidatorRegistry().size()) {
      if (is_active_validator(state.getValidatorRegistry().get(i), epoch)) {
        ret.add(i);
      }
    }
    return ret;
  }

  /*
    def increase_balance(state: BeaconState, index: ValidatorIndex, delta: Gwei) -> None:
      """
      Increase validator balance by ``delta``.
      """
      state.balances[index] += delta
   */
  default void increase_balance(MutableBeaconState state, ValidatorIndex index, Gwei delta) {
    state.getBalances().update(index, balance -> balance.plus(delta));
  }

  /*
    def decrease_balance(state: BeaconState, index: ValidatorIndex, delta: Gwei) -> None:
      """
      Decrease validator balance by ``delta`` with underflow protection.
      """
      state.balances[index] = 0 if delta > state.balances[index] else state.balances[index] - delta
   */
  default void decrease_balance(MutableBeaconState state, ValidatorIndex index, Gwei delta) {
    if (delta.greater(state.getBalances().get(index))) {
      state.getBalances().update(index, balance -> Gwei.ZERO);
    } else {
      state.getBalances().update(index, balance -> balance.minus(delta));
    }
  }

  /*
    def get_randao_mix(state: BeaconState,
                   epoch: Epoch) -> Bytes32:
      """
      Return the randao mix at a recent ``epoch``.
      ``epoch`` expected to be between (current_epoch - LATEST_RANDAO_MIXES_LENGTH, current_epoch].
      """
      return state.latest_randao_mixes[epoch % LATEST_RANDAO_MIXES_LENGTH]
    */
  default Hash32 get_randao_mix(BeaconState state, EpochNumber epoch) {
    return state.getLatestRandaoMixes().get(
        epoch.modulo(getConstants().getLatestRandaoMixesLength()));
  }

  /**
   * An optimized version of list shuffling.
   *
   * Ported from https://github.com/protolambda/eth2-shuffle/blob/master/shuffle.go#L159
   * Note: the spec uses inverse direction of index mutations,
   *       hence round order is inverse
   */
  default List<UInt64> get_permuted_list(List<? extends UInt64> indices, Bytes32 seed) {
    if (indices.size() < 2) {
      return new ArrayList<>(indices);
    }

    int listSize = indices.size();
    List<UInt64> permutations = new ArrayList<>(indices);

    for (int round = getConstants().getShuffleRoundCount() - 1; round >= 0; round--) {
      BytesValue roundSeed = seed.concat(int_to_bytes1(round));
      Bytes8 pivotBytes = Bytes8.wrap(hash(roundSeed), 0);
      long pivot = bytes_to_int(pivotBytes).modulo(listSize).getValue();

      long mirror = (pivot + 1) >>> 1;
      Bytes32 source = hash(roundSeed.concat(int_to_bytes4(pivot >>> 8)));

      byte byteV = source.get((int) ((pivot & 0xff) >>> 3));
      for (long i = 0, j = pivot; i < mirror; ++i, --j) {
        if ((j & 0xff) == 0xff) {
          source = hash(roundSeed.concat(int_to_bytes4(j >>> 8)));
        }
        if ((j & 0x7) == 0x7) {
          byteV = source.get((int) ((j & 0xff) >>> 3));
        }

        byte bitV = (byte) ((byteV >>> (j & 0x7)) & 0x1);
        if (bitV == 1) {
          UInt64 oldV = permutations.get((int) i);
          permutations.set((int) i, permutations.get((int) j));
          permutations.set((int) j, oldV);
        }
      }

      mirror = (pivot + listSize + 1) >>> 1;
      long end = listSize - 1;

      source = hash(roundSeed.concat(int_to_bytes4(end >>> 8)));
      byteV = source.get((int) ((end & 0xff) >>> 3));
      for (long i = pivot + 1, j = end; i < mirror; ++i, --j) {
        if ((j & 0xff) == 0xff) {
          source = hash(roundSeed.concat(int_to_bytes4(j >>> 8)));
        }
        if ((j & 0x7) == 0x7) {
          byteV = source.get((int) ((j & 0xff) >>> 3));
        }

        byte bitV = (byte) ((byteV >>> (j & 0x7)) & 0x1);
        if (bitV == 1) {
          UInt64 oldV = permutations.get((int) i);
          permutations.set((int) i, permutations.get((int) j));
          permutations.set((int) j, oldV);
        }
      }
    }

    return permutations;
  }

  default UInt64 bytes_to_int(Bytes8 bytes) {
    return UInt64.fromBytesLittleEndian(bytes);
  }

  default UInt64 bytes_to_int(BytesValue bytes) {
    return bytes_to_int(Bytes8.wrap(bytes, 0));
  }

  default BytesValue int_to_bytes1(int value) {
    return BytesValues.ofUnsignedByte(value);
  }

  default Bytes4 int_to_bytes4(long value) {
    return Bytes4.ofUnsignedIntLittleEndian(value & 0xFFFFFF);
  }

  default Bytes8 int_to_bytes8(long value) {
    return Bytes8.longToBytes8LittleEndian(value);
  }

  default Bytes4 int_to_bytes4(UInt64 value) {
    return int_to_bytes4(value.getValue());
  }

  default Bytes32 int_to_bytes32(UInt64 value) {
    return Bytes32.rightPad(value.toBytes8LittleEndian());
  }

  /*
   def split(values: List[Any], split_count: int) -> List[Any]:
   """
   Splits ``values`` into ``split_count`` pieces.
   """
   list_length = len(values)
   return [
       values[(list_length * i // split_count): (list_length * (i + 1) // split_count)]
       for i in range(split_count)
   ]
  */
  default <T> List<List<T>> split(List<T> values, int split_count) {
    List<List<T>> ret = new ArrayList<>();
    for (int i = 0; i < split_count; i++) {
      int fromIdx = values.size() * i / split_count;
      int toIdx = min(values.size() * (i + 1) / split_count, values.size());
      ret.add(values.subList(fromIdx, toIdx));
    }
    return ret;
  }

  /*
    def get_shuffled_index(index: ValidatorIndex, index_count: int, seed: Bytes32) -> ValidatorIndex:
      """
      Return the shuffled validator index corresponding to ``seed`` (and ``index_count``).
      """
      assert index < index_count
      assert index_count <= 2**40

      # Swap or not (https://link.springer.com/content/pdf/10.1007%2F978-3-642-32009-5_1.pdf)
      # See the 'generalized domain' algorithm on page 3
      for round in range(SHUFFLE_ROUND_COUNT):
          pivot = bytes_to_int(hash(seed + int_to_bytes1(round))[0:8]) % index_count
          flip = (pivot - index) % index_count
          position = max(index, flip)
          source = hash(seed + int_to_bytes1(round) + int_to_bytes4(position // 256))
          byte = source[(position % 256) // 8]
          bit = (byte >> (position % 8)) % 2
          index = flip if bit else index

      return index
   */
  default UInt64 get_shuffled_index(UInt64 index, UInt64 index_count, Bytes32 seed) {
    assertTrue(index.compareTo(index_count) < 0);
    assertTrue(index_count.compareTo(UInt64.valueOf(1L << 40)) <= 0);

    for (int round = 0; round < getConstants().getShuffleRoundCount(); round++) {
      Bytes8 pivotBytes = Bytes8.wrap(hash(seed.concat(int_to_bytes1(round))), 0);
      long pivot = bytes_to_int(pivotBytes).modulo(index_count).getValue();
      UInt64 flip = UInt64.valueOf(Math.floorMod(pivot - index.getValue(), index_count.getValue()));
      UInt64 position = UInt64s.max(index, flip);
      Bytes4 positionBytes = int_to_bytes4(position.dividedBy(UInt64.valueOf(256)));
      Bytes32 source = hash(seed.concat(int_to_bytes1(round)).concat(positionBytes));
      int byteV = source.get(position.modulo(256).getIntValue() / 8) & 0xFF;
      int bit = ((byteV >> (position.modulo(8).getIntValue())) % 2) & 0xFF;
      index = bit > 0 ? flip : index;
    }

    return index;
  }

  /*
    def compute_committee(indices: List[ValidatorIndex], seed: Bytes32, index: int, count: int) -> List[ValidatorIndex]:
      start = (len(indices) * index) // count
      end = (len(indices) * (index + 1)) // count
      return [indices[get_shuffled_index(i, len(indices), seed)] for i in range(start, end)]
   */
  default List<ValidatorIndex> compute_committee(List<ValidatorIndex> indices, Bytes32 seed, UInt64 index, UInt64 count) {
    UInt64 start = index.times(indices.size()).dividedBy(count);
    UInt64 end = index.increment().times(indices.size()).dividedBy(count);
    List<ValidatorIndex> result = new ArrayList<>();
    for (UInt64 i = start; i.compareTo(end) < 0; i = i.increment()) {
      UInt64 shuffled_index = get_shuffled_index(i, UInt64.valueOf(indices.size()), seed);
      result.add(indices.get(shuffled_index.getIntValue()));
    }
    return result;
  }

  /**
   * An optimized version of {@link #compute_committee(List, Bytes32, UInt64, UInt64)}.
   * Based on {@link #get_permuted_list(List, Bytes32)}.
   */
  default List<ValidatorIndex> compute_committee2(List<ValidatorIndex> indices, Bytes32 seed, UInt64 index, UInt64 count) {
    List<ValidatorIndex> shuffled_indices = get_permuted_list(indices, seed)
        .stream().map(ValidatorIndex::new).collect(toList());
    return split(shuffled_indices, count.getIntValue()).get(index.getIntValue());
  }

  /*
    def get_crosslink_committee(state: BeaconState, epoch: Epoch, shard: Shard) -> List[ValidatorIndex]:
      return compute_committee(
          indices=get_active_validator_indices(state, epoch),
          seed=generate_seed(state, epoch),
          index=(shard + SHARD_COUNT - get_epoch_start_shard(state, epoch)) % SHARD_COUNT,
          count=get_epoch_committee_count(state, epoch),
      )
   */
  default List<ValidatorIndex> get_crosslink_committee(BeaconState state, EpochNumber epoch, ShardNumber shard) {
    return compute_committee2(
        get_active_validator_indices(state, epoch),
        generate_seed(state, epoch),
        shard.plus(getConstants().getShardCount())
            .minus(get_epoch_start_shard(state, epoch))
            .modulo(getConstants().getShardCount()),
        get_epoch_committee_count(state, epoch)
    );
  }

  /*
   def verify_merkle_branch(leaf: Bytes32, proof: List[Bytes32], depth: int, index: int, root: Bytes32) -> bool:
    """
    Verify that the given ``leaf`` is on the merkle branch ``proof``
    starting with the given ``root``.
    """
    value = leaf
    for i in range(depth):
        if index // (2**i) % 2:
            value = hash(proof[i] + value)
        else:
            value = hash(value + proof[i])
    return value == root
  */
  default boolean verify_merkle_branch(
      Hash32 leaf, List<Hash32> proof, UInt64 depth, UInt64 index, Hash32 root) {
    Hash32 value = leaf;
    for (int i = 0; i < depth.getIntValue(); i++) {
      if (((index.getValue() >>> i) & 1) == 1) {
        value = hash(proof.get(i).concat(value));
      } else {
        value = hash(value.concat(proof.get(i)));
      }
    }

    return value.equals(root);
  }

  /*
   get_effective_balance(state: State, index: int) -> int:
     """
     Returns the effective balance (also known as "balance at stake") for a ``validator`` with the given ``index``.
     """
     return min(state.validator_balances[index], MAX_DEPOSIT * GWEI_PER_ETH)
  */
  default Gwei get_effective_balance(BeaconState state, ValidatorIndex validatorIdx) {
    return UInt64s.min(
        state.getBalances().get(validatorIdx),
        getConstants().getMaxEffectiveBalance());
  }

  /*
    def get_total_balance(state: BeaconState, indices: List[ValidatorIndex]) -> Gwei:
      """
      Return the combined effective balance of an array of ``validators``.
      """
      return sum([state.validator_registry[index].effective_balance for index in indices])
   */
  default Gwei get_total_balance(BeaconState state, Collection<ValidatorIndex> indices) {
    return indices.stream()
        .map(index -> state.getValidatorRegistry().get(index).getEffectiveBalance())
        .reduce(Gwei.ZERO, Gwei::plus);
  }

  /*
   def integer_squareroot(n: int) -> int:
   """
   The largest integer ``x`` such that ``x**2`` is less than ``n``.
   """
   assert n >= 0
   x = n
   y = (x + 1) // 2
   while y < x:
       x = y
       y = (x + n // x) // 2
   return x
  */
  default UInt64 integer_squareroot(UInt64 n) {
    UInt64 x = n;
    UInt64 y = x.increment().dividedBy(2);
    while (y.compareTo(x) < 0) {
      x = y;
      y = x.plus(n.dividedBy(x)).dividedBy(2);
    }
    return x;
  }

  /*
    def get_delayed_activation_exit_epoch(epoch: EpochNumber) -> EpochNumber:
        """
        An entry or exit triggered in the ``epoch`` given by the input takes effect at
        the epoch given by the output.
        """
        return epoch + 1 + ACTIVATION_EXIT_DELAY
   */
  default EpochNumber get_delayed_activation_exit_epoch(EpochNumber epoch) {
    return epoch.plus(1).plus(getConstants().getActivationExitDelay());
  }

  /*
    def get_churn_limit(state: BeaconState) -> int:
      return max(
          MIN_PER_EPOCH_CHURN_LIMIT,
          len(get_active_validator_indices(state, get_current_epoch(state))) // CHURN_LIMIT_QUOTIENT
      )
   */
  default UInt64 get_churn_limit(BeaconState state) {
    return UInt64s.max(
        getConstants().getMinPerEpochChurnLimit(),
        UInt64.valueOf(get_active_validator_indices(state, get_current_epoch(state)).size())
            .dividedBy(getConstants().getChurnLimitQuotient())
    );
  }

  /*
    def slash_validator(state: BeaconState, slashed_index: ValidatorIndex, whistleblower_index: ValidatorIndex=None) -> None:
      """
      Slash the validator with index ``slashed_index``.
      """
      current_epoch = get_current_epoch(state)
      initiate_validator_exit(state, slashed_index)
      state.validator_registry[slashed_index].slashed = True
      state.validator_registry[slashed_index].withdrawable_epoch = current_epoch + LATEST_SLASHED_EXIT_LENGTH
      slashed_balance = state.validator_registry[slashed_index].effective_balance
      state.latest_slashed_balances[current_epoch % LATEST_SLASHED_EXIT_LENGTH] += slashed_balance

      proposer_index = get_beacon_proposer_index(state)
      if whistleblower_index is None:
          whistleblower_index = proposer_index
      whistleblowing_reward = slashed_balance // WHISTLEBLOWING_REWARD_QUOTIENT
      proposer_reward = whistleblowing_reward // PROPOSER_REWARD_QUOTIENT
      increase_balance(state, proposer_index, proposer_reward)
      increase_balance(state, whistleblower_index, whistleblowing_reward - proposer_reward)
      decrease_balance(state, slashed_index, whistleblowing_reward)
    */
  default void slash_validator(MutableBeaconState state, ValidatorIndex slashed_index, ValidatorIndex whistleblower_index) {
    EpochNumber current_epoch = get_current_epoch(state);
    initiate_validator_exit(state, slashed_index);
    state.getValidatorRegistry().update(slashed_index,
        validator -> ValidatorRecord.Builder.fromRecord(validator)
            .withSlashed(Boolean.TRUE)
            .withWithdrawableEpoch(current_epoch.plus(getConstants().getLatestSlashedExitLength())).build());
    Gwei slashed_balance = state.getValidatorRegistry().get(slashed_index).getEffectiveBalance();
    state.getLatestSlashedBalances().update(current_epoch.modulo(getConstants().getLatestSlashedExitLength()),
        balance -> balance.plus(slashed_balance));

    ValidatorIndex proposer_index = get_beacon_proposer_index(state);
    if (whistleblower_index == null) {
      whistleblower_index = proposer_index;
    }
    Gwei whistleblowing_reward = slashed_balance.dividedBy(getConstants().getWhistleblowingRewardQuotient());
    Gwei proposer_reward = whistleblowing_reward.dividedBy(getConstants().getProposerRewardQuotient());
    increase_balance(state, proposer_index, proposer_reward);
    increase_balance(state, whistleblower_index, whistleblowing_reward);
    decrease_balance(state, slashed_index, whistleblowing_reward);
  }

  default void slash_validator(MutableBeaconState state, ValidatorIndex slashed_index) {
    slash_validator(state, slashed_index, null);
  }

  /*
    def initiate_validator_exit(state: BeaconState, index: ValidatorIndex) -> None:
      """
      Initiate the validator of the given ``index``.
      """
  */
  default void initiate_validator_exit(MutableBeaconState state, ValidatorIndex index) {
    /* # Return if validator already initiated exit
      validator = state.validator_registry[index]
      if validator.exit_epoch != FAR_FUTURE_EPOCH:
          return */
    checkIndexRange(state, index);
    if (!state.getValidatorRegistry().get(index).getExitEpoch().equals(getConstants().getFarFutureEpoch())) {
      return;
    }

    /* # Compute exit queue epoch
      exit_epochs = [v.exit_epoch for v in state.validator_registry if v.exit_epoch != FAR_FUTURE_EPOCH]
      exit_queue_epoch = max(exit_epochs + [get_delayed_activation_exit_epoch(get_current_epoch(state))])
      exit_queue_churn = len([v for v in state.validator_registry if v.exit_epoch == exit_queue_epoch])
      if exit_queue_churn >= get_churn_limit(state):
          exit_queue_epoch += 1 */
    EpochNumber exit_queue_epoch = Stream.concat(
        state.getValidatorRegistry().stream()
            .filter(v -> !v.getExitEpoch().equals(getConstants().getFarFutureEpoch()))
            .map(ValidatorRecord::getExitEpoch),
        Stream.of(get_delayed_activation_exit_epoch(get_current_epoch(state)))
    ).max(EpochNumber::compareTo).get();

    long exit_queue_churn = state.getValidatorRegistry().stream()
        .filter(v -> v.getExitEpoch().equals(exit_queue_epoch))
        .count();
    if (UInt64.valueOf(exit_queue_churn).compareTo(get_churn_limit(state)) >= 0) {
      exit_queue_epoch.increment();
    }

    /* # Set validator exit epoch and withdrawable epoch
      validator.exit_epoch = exit_queue_epoch
      validator.withdrawable_epoch = validator.exit_epoch + MIN_VALIDATOR_WITHDRAWABILITY_DELAY */
    state.getValidatorRegistry().update(index,
        validator -> ValidatorRecord.Builder.fromRecord(validator)
            .withExitEpoch(exit_queue_epoch)
            .withWithdrawableEpoch(validator.getExitEpoch().plus(getConstants().getMinValidatorWithdrawabilityDelay()))
            .build());
  }

  /** Function for hashing objects into a single root utilizing a hash tree structure */
  default Hash32 hash_tree_root(Object object) {
    return getObjectHasher().getHash(object);
  }

  /** Function for hashing self-signed objects */
  default Hash32 signing_root(Object object) {
    return getObjectHasher().getHashTruncateLast(object);
  }

  /*
    def get_active_index_root(state: BeaconState,
                          epoch: Epoch) -> Bytes32:
      """
      Return the index root at a recent ``epoch``.
      ``epoch`` expected to be between
      (current_epoch - LATEST_ACTIVE_INDEX_ROOTS_LENGTH + ACTIVATION_EXIT_DELAY, current_epoch + ACTIVATION_EXIT_DELAY].
      """
      return state.latest_active_index_roots[epoch % LATEST_ACTIVE_INDEX_ROOTS_LENGTH]
   */
  default Hash32 get_active_index_root(BeaconState state, EpochNumber epoch) {
    return state.getLatestActiveIndexRoots().get(
        epoch.modulo(getConstants().getLatestActiveIndexRootsLength()));
  }

  /*
    def generate_seed(state: BeaconState,
                  epoch: Epoch) -> Bytes32:
      """
      Generate a seed for the given ``epoch``.
      """
      return hash(
          get_randao_mix(state, epoch + LATEST_RANDAO_MIXES_LENGTH - MIN_SEED_LOOKAHEAD) +
          get_active_index_root(state, epoch) +
          int_to_bytes32(epoch)
      )
   */
  default Hash32 generate_seed(BeaconState state, EpochNumber epoch) {
    EpochNumber randao_mix_epoch = epoch
        .plus(getConstants().getLatestRandaoMixesLength())
        .minus(getConstants().getMinSeedLookahead());
    return hash(
        get_randao_mix(state, randao_mix_epoch)
        .concat(get_active_index_root(state, epoch))
        .concat(int_to_bytes32(epoch))
    );
  }

  default boolean bls_verify(BLSPubkey publicKey, Hash32 message, BLSSignature signature, UInt64 domain) {
    if (!isBlsVerify()) {
      return true;
    }

    PublicKey blsPublicKey = PublicKey.create(publicKey);
    MessageParameters messageParameters = MessageParameters.create(message, domain);
    Signature blsSignature = Signature.create(signature);
    return BLS381.verify(messageParameters, blsSignature, blsPublicKey);
  }

  default boolean bls_verify_multiple(
      List<PublicKey> publicKeys, List<Hash32> messages, BLSSignature signature, UInt64 domain) {
    if (!isBlsVerify()) {
      return true;
    }

    List<MessageParameters> messageParameters =
        messages.stream()
            .map(hash -> MessageParameters.create(hash, domain))
            .collect(Collectors.toList());
    Signature blsSignature = Signature.create(signature);
    return BLS381.verifyMultiple(messageParameters, blsSignature, publicKeys);
  }

  default PublicKey bls_aggregate_pubkeys(List<BLSPubkey> publicKeysBytes) {
    if (!isBlsVerify()) {
      return PublicKey.aggregate(Collections.emptyList());
    }

    List<PublicKey> publicKeys = publicKeysBytes.stream().map(PublicKey::create).collect(toList());
    return PublicKey.aggregate(publicKeys);
  }

  /*
    def get_domain(state: BeaconState,
               domain_type: int,
               message_epoch: int=None) -> int:
      """
      Return the signature domain (fork version concatenated with domain type) of a message.
      """
      epoch = get_current_epoch(state) if message_epoch is None else message_epoch
      fork_version = state.fork.previous_version if epoch < state.fork.epoch else state.fork.current_version
      return bytes_to_int(fork_version + int_to_bytes4(domain_type))
   */
  default UInt64 get_domain(BeaconState state, UInt64 domain_type, EpochNumber message_epoch) {
    EpochNumber epoch = message_epoch == null ? get_current_epoch(state) : message_epoch;
    Bytes4 fork_version = epoch.less(state.getFork().getEpoch()) ?
        state.getFork().getPreviousVersion() : state.getFork().getCurrentVersion();
    return get_domain(fork_version, domain_type);
  }

  default UInt64 get_domain(BeaconState state, UInt64 domain_type) {
    return get_domain(state, domain_type, null);
  }

  default UInt64 get_domain(Bytes4 fork_version, UInt64 domain_type) {
    return bytes_to_int(fork_version.concat(int_to_bytes4(domain_type)));
  }

  /*
    def is_slashable_attestation_data(data_1: AttestationData, data_2: AttestationData) -> bool:
    """
    Check if ``data_1`` and ``data_2`` are slashable according to Casper FFG rules.
    """
    return (
        # Double vote
        (data_1 != data_2 and data_1.target_epoch == data_2.target_epoch) or
        # Surround vote
        (data_1.source_epoch < data_2.source_epoch and data_2.target_epoch < data_1.target_epoch)
    )
   */
  default boolean is_slashable_attestation_data(AttestationData data_1, AttestationData data_2) {
    return
        // Double vote
        (!data_1.equals(data_2) && data_1.getTargetEpoch().equals(data_2.getTargetEpoch()))
        // Surround vote
        || (data_1.getSourceEpoch().less(data_2.getSourceEpoch()) && data_2.getTargetEpoch().less(data_1.getTargetEpoch()));
  }

  default List<BLSPubkey> mapIndicesToPubKeys(BeaconState state, Iterable<ValidatorIndex> indices) {
    List<BLSPubkey> publicKeys = new ArrayList<>();
    for (ValidatorIndex index : indices) {
      checkIndexRange(state, index);
      publicKeys.add(state.getValidatorRegistry().get(index).getPubKey());
    }
    return publicKeys;
  }

  /*
    def convert_to_indexed(state: BeaconState, attestation: Attestation) -> IndexedAttestation:
      """
      Convert ``attestation`` to (almost) indexed-verifiable form.
      """
      attesting_indices = get_attesting_indices(state, attestation.data, attestation.aggregation_bitfield)
      custody_bit_1_indices = get_attesting_indices(state, attestation.data, attestation.custody_bitfield)
      custody_bit_0_indices = [index for index in attesting_indices if index not in custody_bit_1_indices]

      return IndexedAttestation(
          custody_bit_0_indices=custody_bit_0_indices,
          custody_bit_1_indices=custody_bit_1_indices,
          data=attestation.data,
          signature=attestation.signature,
      )
   */
  default IndexedAttestation convert_to_indexed(BeaconState state, Attestation attestation) {
    List<ValidatorIndex> attesting_indices =
        get_attesting_indices(state, attestation.getData(), attestation.getAggregationBitfield());
    List<ValidatorIndex> custody_bit_1_indices =
        get_attesting_indices(state, attestation.getData(), attestation.getCustodyBitfield());
    List<ValidatorIndex> custody_bit_0_indices = attesting_indices.stream()
        .filter(index -> !custody_bit_1_indices.contains(index)).collect(toList());

    return new IndexedAttestation(
        custody_bit_0_indices,
        custody_bit_1_indices,
        attestation.getData(),
        attestation.getSignature());
  }

  /*
    def verify_indexed_attestation(state: BeaconState, indexed_attestation: IndexedAttestation) -> bool:
      """
      Verify validity of ``indexed_attestation`` fields.
      """
   */
  default boolean verify_indexed_attestation(BeaconState state, IndexedAttestation indexed_attestation) {
    /*
      custody_bit_0_indices = indexed_attestation.custody_bit_0_indices
      custody_bit_1_indices = indexed_attestation.custody_bit_1_indices
     */
    ReadList<Integer, ValidatorIndex> custody_bit_0_indices = indexed_attestation.getCustodyBit0Indices();
    ReadList<Integer, ValidatorIndex> custody_bit_1_indices = indexed_attestation.getCustodyBit1Indices();

    // Ensure no duplicate indices across custody bits
    assertTrue(custody_bit_0_indices.intersection(custody_bit_1_indices).size() == 0);

    /*
      if len(custody_bit_1_indices) > 0:  # [TO BE REMOVED IN PHASE 1]
        return False
     */
    if (custody_bit_1_indices.size() > 0) {
      return false;
    }

    /*
      if not (1 <= len(custody_bit_0_indices) + len(custody_bit_1_indices) <= MAX_INDICES_PER_ATTESTATION):
        return False
     */
    int indices_in_total = custody_bit_0_indices.size() + custody_bit_1_indices.size();
    if (indices_in_total < 1
        || indices_in_total > getConstants().getMaxIndicesPerAttestation().getIntValue()) {
      return false;
    }

    /*
      if custody_bit_0_indices != sorted(custody_bit_0_indices):
        return False
      if custody_bit_1_indices != sorted(custody_bit_1_indices):
        return False
     */
    if (!Ordering.natural().isOrdered(custody_bit_0_indices)) {
      return false;
    }

    if (!Ordering.natural().isOrdered(custody_bit_1_indices)) {
      return false;
    }

    /*
      return bls_verify_multiple(
          pubkeys=[
              bls_aggregate_pubkeys([state.validator_registry[i].pubkey for i in custody_bit_0_indices]),
              bls_aggregate_pubkeys([state.validator_registry[i].pubkey for i in custody_bit_1_indices]),
          ],
          message_hashes=[
              hash_tree_root(AttestationDataAndCustodyBit(data=indexed_attestation.data, custody_bit=0b0)),
              hash_tree_root(AttestationDataAndCustodyBit(data=indexed_attestation.data, custody_bit=0b1)),
          ],
          signature=indexed_attestation.signature,
          domain=get_domain(state, DOMAIN_ATTESTATION, slot_to_epoch(indexed_attestation.data.slot)),
      )
     */
    return bls_verify_multiple(
        Arrays.asList(
            bls_aggregate_pubkeys(custody_bit_0_indices.stream()
                .map(i -> state.getValidatorRegistry().get(i).getPubKey()).collect(Collectors.toList())),
            bls_aggregate_pubkeys(custody_bit_1_indices.stream()
                .map(i -> state.getValidatorRegistry().get(i).getPubKey()).collect(Collectors.toList()))),
        Arrays.asList(
            hash_tree_root(new AttestationDataAndCustodyBit(indexed_attestation.getData(), false)),
            hash_tree_root(new AttestationDataAndCustodyBit(indexed_attestation.getData(), true))
        ),
        indexed_attestation.getSignature(),
        get_domain(state, ATTESTATION, indexed_attestation.getData().getTargetEpoch())
    );
  }

  /*
  def verify_bitfield(bitfield: bytes, committee_size: int) -> bool:
    """
    Verify ``bitfield`` against the ``committee_size``.
    """
    if len(bitfield) != (committee_size + 7) // 8:
        return False

    for i in range(committee_size, len(bitfield) * 8):
        if get_bitfield_bit(bitfield, i) == 0b1:
            return False

    return True
   */
  default boolean verify_bitfield(Bitfield bitfield, int committee_size) {
    if (bitfield.size() != (committee_size + 7) / 8) {
      return false;
    }

    for(int i = committee_size; i < bitfield.size() * 8; i++) {
      try {
        if (bitfield.getBit(i)) {
          return false;
        }
      } catch (Exception e) {
        e.printStackTrace();
      }
    }
    return true;
  }

  /*
    def get_block_root_at_slot(state: BeaconState,
                           slot: Slot) -> Bytes32:
      """
      Return the block root at a recent ``slot``.
      """
      assert slot < state.slot <= slot + SLOTS_PER_HISTORICAL_ROOT
      return state.latest_block_roots[slot % SLOTS_PER_HISTORICAL_ROOT]
  */
  default Hash32 get_block_root_at_slot(BeaconState state, SlotNumber slot) {
    assertTrue(slot.less(state.getSlot()));
    assertTrue(state.getSlot().lessEqual(slot.plus(getConstants().getSlotsPerHistoricalRoot())));
    return state.getLatestBlockRoots().get(slot.modulo(getConstants().getSlotsPerHistoricalRoot()));
  }

  /*
    def get_block_root(state: BeaconState,
                   epoch: Epoch) -> Bytes32:
      """
      Return the block root at a recent ``epoch``.
      """
      return get_block_root_at_slot(state, get_epoch_start_slot(epoch))
   */
  default Hash32 get_block_root(BeaconState state, EpochNumber epoch) {
    return get_block_root_at_slot(state, get_epoch_start_slot(epoch));
  }

  /*
    def get_attesting_indices(state: BeaconState,
                          attestation_data: AttestationData,
                          bitfield: bytes) -> List[ValidatorIndex]:
      """
      Return the sorted attesting indices corresponding to ``attestation_data`` and ``bitfield``.
      """
      committee = get_crosslink_committee(state, attestation_data.target_epoch, attestation_data.shard)
      assert verify_bitfield(bitfield, len(committee))
      return sorted([index for i, index in enumerate(committee) if get_bitfield_bit(bitfield, i) == 0b1])
   */
  default List<ValidatorIndex> get_attesting_indices(
      BeaconState state, AttestationData attestation_data, Bitfield bitfield) {
    List<ValidatorIndex> committee =
        get_crosslink_committee(state, attestation_data.getTargetEpoch(), attestation_data.getShard());
    assertTrue(verify_bitfield(bitfield, committee.size()));
    List<ValidatorIndex> participants = new ArrayList<>();
    for (int i = 0; i < committee.size(); i++) {
      ValidatorIndex validator_index = committee.get(i);
      boolean aggregation_bit = bitfield.getBit(i);
      if (aggregation_bit) {
        participants.add(validator_index);
      }
    }
    participants.sort(UInt64::compareTo);

    return participants;
  }

  default ValidatorIndex get_validator_index_by_pubkey(BeaconState state, BLSPubkey pubkey) {
    ValidatorIndex index = ValidatorIndex.MAX;
    for (ValidatorIndex i : state.getValidatorRegistry().size()) {
      if (state.getValidatorRegistry().get(i).getPubKey().equals(pubkey)) {
        index = i;
        break;
      }
    }

    return index;
  }

  /*
   def slot_to_epoch(slot: SlotNumber) -> EpochNumber:
       return slot // SLOTS_PER_EPOCH
  */
  default EpochNumber slot_to_epoch(SlotNumber slot) {
    return slot.dividedBy(getConstants().getSlotsPerEpoch());
  }

  /*
    def get_previous_epoch(state: BeaconState) -> Epoch:
      """`
      Return the previous epoch of the given ``state``.
      Return the current epoch if it's genesis epoch.
      """
      current_epoch = get_current_epoch(state)
      return (current_epoch - 1) if current_epoch > GENESIS_EPOCH else current_epoch
   */
  default EpochNumber get_previous_epoch(BeaconState state) {
    EpochNumber current_epoch = get_current_epoch(state);
    return current_epoch.greater(getConstants().getGenesisEpoch()) ?
        current_epoch.decrement() : current_epoch;
  }

  /*
   def get_current_epoch(state: BeaconState) -> EpochNumber:
       return slot_to_epoch(state.slot)
  */
  default EpochNumber get_current_epoch(BeaconState state) {
    return slot_to_epoch(state.getSlot());
  }
  /*
   def get_epoch_start_slot(epoch: EpochNumber) -> SlotNumber:
     return epoch * SLOTS_PER_EPOCH
  */
  default SlotNumber get_epoch_start_slot(EpochNumber epoch) {
    return epoch.mul(getConstants().getSlotsPerEpoch());
  }
}<|MERGE_RESOLUTION|>--- conflicted
+++ resolved
@@ -132,43 +132,6 @@
           shard = (shard + SHARD_COUNT - get_shard_delta(state, check_epoch)) % SHARD_COUNT
       return shard
    */
-<<<<<<< HEAD
-  default List<ValidatorIndex> compute_committee(
-      List<ValidatorIndex> validator_indices, Hash32 seed, int index, int total_committees) {
-    int start_offset = get_split_offset(validator_indices.size(), total_committees, index);
-    int end_offset = get_split_offset(validator_indices.size(), total_committees, index + 1);
-
-    return compute_committee(validator_indices, start_offset, end_offset, seed);
-  }
-
-  default List<ValidatorIndex> compute_committee(
-      List<ValidatorIndex> validator_indices, int start_offset, int end_offset, Hash32 seed) {
-    return IntStream.range(start_offset, end_offset).mapToObj(i -> {
-      UInt64 permuted_index =
-          get_permuted_index(UInt64.valueOf(i), UInt64.valueOf(validator_indices.size()), seed);
-      return validator_indices.get(permuted_index.getIntValue());
-    }).collect(toList());
-  }
-
-  /**
-   * An optimized version of {@link #compute_committee(List, Hash32, int, int)}.
-   * Based on {@link #get_permuted_list(List, Bytes32)}.
-   */
-  default List<ValidatorIndex> compute_committee2(
-      List<ValidatorIndex> validator_indices, Hash32 seed, int index, int total_committees) {
-    int start_offset = get_split_offset(validator_indices.size(), total_committees, index);
-    int end_offset = get_split_offset(validator_indices.size(), total_committees, index + 1);
-
-    return compute_committee2(validator_indices, start_offset, end_offset, seed);
-  }
-
-  default List<ValidatorIndex> compute_committee2(
-      List<ValidatorIndex> validator_indices, int start_offset, int end_offset, Hash32 seed) {
-    List<UInt64> permuted_indices = get_permuted_list(validator_indices, seed);
-
-    return permuted_indices.subList(start_offset, end_offset).stream()
-        .map(ValidatorIndex::new).collect(toList());
-=======
   default ShardNumber get_epoch_start_shard(BeaconState state, EpochNumber epoch) {
     assertTrue(epoch.lessEqual(get_current_epoch(state).increment()));
     EpochNumber check_epoch = get_current_epoch(state).increment();
@@ -184,7 +147,6 @@
     }
 
     return shard;
->>>>>>> b87ee21d
   }
 
   /*
@@ -521,10 +483,15 @@
   default List<ValidatorIndex> compute_committee(List<ValidatorIndex> indices, Bytes32 seed, UInt64 index, UInt64 count) {
     UInt64 start = index.times(indices.size()).dividedBy(count);
     UInt64 end = index.increment().times(indices.size()).dividedBy(count);
+
+    return compute_committee(indices, start, end, seed);
+  }
+
+  default List<ValidatorIndex> compute_committee(List<ValidatorIndex> validator_indices, UInt64 start, UInt64 end, Bytes32 seed) {
     List<ValidatorIndex> result = new ArrayList<>();
     for (UInt64 i = start; i.compareTo(end) < 0; i = i.increment()) {
-      UInt64 shuffled_index = get_shuffled_index(i, UInt64.valueOf(indices.size()), seed);
-      result.add(indices.get(shuffled_index.getIntValue()));
+      UInt64 shuffled_index = get_shuffled_index(i, UInt64.valueOf(validator_indices.size()), seed);
+      result.add(validator_indices.get(shuffled_index.getIntValue()));
     }
     return result;
   }
@@ -534,9 +501,15 @@
    * Based on {@link #get_permuted_list(List, Bytes32)}.
    */
   default List<ValidatorIndex> compute_committee2(List<ValidatorIndex> indices, Bytes32 seed, UInt64 index, UInt64 count) {
-    List<ValidatorIndex> shuffled_indices = get_permuted_list(indices, seed)
+    UInt64 start = index.times(indices.size()).dividedBy(count);
+    UInt64 end = index.increment().times(indices.size()).dividedBy(count);
+    return compute_committee2(indices, start, end, seed);
+  }
+
+  default List<ValidatorIndex> compute_committee2(List<ValidatorIndex> validator_indices, UInt64 start, UInt64 end, Bytes32 seed) {
+    List<ValidatorIndex> shuffled_indices = get_permuted_list(validator_indices, seed)
         .stream().map(ValidatorIndex::new).collect(toList());
-    return split(shuffled_indices, count.getIntValue()).get(index.getIntValue());
+    return shuffled_indices.subList(start.intValue(), end.intValue());
   }
 
   /*
