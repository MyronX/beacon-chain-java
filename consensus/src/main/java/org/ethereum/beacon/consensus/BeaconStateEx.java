package org.ethereum.beacon.consensus;

import java.util.function.Function;
import javax.annotation.Nullable;
import org.ethereum.beacon.consensus.transition.BeaconStateExImpl;
import org.ethereum.beacon.core.BeaconState;
import org.ethereum.beacon.core.spec.SpecConstants;
import tech.pegasys.artemis.ethereum.core.Hash32;

/**
 * Class to hold additional state info which is not included to the
 * canonical spec BeaconState
 */
public interface BeaconStateEx extends BeaconState {

  static BeaconStateEx getEmpty() {
    return new BeaconStateExImpl(BeaconState.getEmpty(), TransitionType.UNKNOWN);
  }

<<<<<<< HEAD
=======
  static BeaconStateEx getEmpty(SpecConstants specConst) {
    return new BeaconStateExImpl(BeaconState.getEmpty(specConst), Hash32.ZERO, TransitionType.UNKNOWN);
  }


    Hash32 getHeadBlockHash();

>>>>>>> 618502a0
  TransitionType getTransition();

  default String toString(
      @Nullable SpecConstants constants,
      @Nullable Function<Object, Hash32> blockHasher) {
    return "BeaconStateEx[headBlock="
        + (blockHasher != null ? blockHasher.apply(getLatestBlockHeader()) : Hash32.ZERO)
            .toStringShort()
        + (getTransition() == TransitionType.UNKNOWN ? "" : ", lastTransition=" + getTransition())
        + ", "
        + toStringShort(constants);
  }
}<|MERGE_RESOLUTION|>--- conflicted
+++ resolved
@@ -17,16 +17,11 @@
     return new BeaconStateExImpl(BeaconState.getEmpty(), TransitionType.UNKNOWN);
   }
 
-<<<<<<< HEAD
-=======
   static BeaconStateEx getEmpty(SpecConstants specConst) {
-    return new BeaconStateExImpl(BeaconState.getEmpty(specConst), Hash32.ZERO, TransitionType.UNKNOWN);
+    return new BeaconStateExImpl(BeaconState.getEmpty(specConst), TransitionType.UNKNOWN);
   }
 
 
-    Hash32 getHeadBlockHash();
-
->>>>>>> 618502a0
   TransitionType getTransition();
 
   default String toString(
