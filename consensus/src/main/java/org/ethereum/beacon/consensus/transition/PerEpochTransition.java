--- conflicted
+++ resolved
@@ -61,12 +61,7 @@
 
   private BeaconStateEx apply(BeaconStateEx origState, EpochTransitionSummary summary) {
     logger.debug(() -> "Applying epoch transition to state: (" +
-<<<<<<< HEAD
-        spec.hash_tree_root(origState).toStringShort() + ") " + origState.toString(specConst));
-=======
-        spec.hash_tree_root(origState).toStringShort() + ") " +
-        origState.toString(spec.getConstants()));
->>>>>>> 77490de5
+        spec.hash_tree_root(origState).toStringShort() + ") " + origState.toString(spec.getConstants()));
 
     TransitionType.EPOCH.checkCanBeAppliedAfter(origState.getTransition());
 
@@ -131,24 +126,12 @@
                 .stream())
         .collect(Collectors.toSet());
 
-<<<<<<< HEAD
-
-    // Let current_epoch_boundary_attesting_balance =
-    //    sum([get_effective_balance(state, i) for i in current_epoch_boundary_attester_indices]).
-    Gwei current_epoch_boundary_attesting_balance = current_epoch_boundary_attester_indices
-        .stream()
-        .map(i -> spec.get_effective_balance(state, i))
-        .reduce(Gwei::plus)
-        .orElse(Gwei.ZERO);
-
-=======
 
     // Let current_epoch_boundary_attesting_balance =
     //    get_total_balance(state, current_epoch_boundary_attester_indices).
     Gwei current_epoch_boundary_attesting_balance = spec.get_total_balance(state,
         current_epoch_boundary_attester_indices);
 
->>>>>>> 77490de5
     if (summary != null) {
       summary.currentEpochSummary.activeAttesters = current_active_validator_indices;
       summary.currentEpochSummary.validatorBalance = current_total_balance;
@@ -162,18 +145,9 @@
     List<ValidatorIndex> previous_active_validator_indices = spec
         .get_active_validator_indices(state.getValidatorRegistry(), previous_epoch);
 
-<<<<<<< HEAD
-    //Let previous_total_balance = sum([get_effective_balance(state, i)
-    //    for i in get_active_validator_indices(state.validator_registry, previous_epoch)]).
-    Gwei previous_total_balance = previous_active_validator_indices.stream()
-        .map(i -> spec.get_effective_balance(state, i))
-        .reduce(Gwei::plus)
-        .orElse(Gwei.ZERO);
-=======
     // Let previous_total_balance = get_total_balance(state,
     //    get_active_validator_indices(state.validator_registry, previous_epoch)).
     Gwei previous_total_balance = spec.get_total_balance(state, previous_active_validator_indices);
->>>>>>> 77490de5
 
     // Validators that made an attestation during the previous epoch:
 
@@ -558,19 +532,14 @@
 
       //  Expected FFG source:
 
-<<<<<<< HEAD
-      //  Any validator index in previous_epoch_justified_attester_indices gains
-      //    base_reward(state, index) * previous_epoch_justified_attesting_balance // previous_total_balance.
-      for (ValidatorIndex index : previous_epoch_justified_attester_indices) {
-        Gwei reward = base_reward.apply(index)
-            .times(previous_epoch_justified_attesting_balance)
-=======
       //  Any validator index in previous_epoch_attester_indices gains base_reward(state, index) *
       //      previous_epoch_attesting_balance // previous_total_balance.
       for (ValidatorIndex index : previous_epoch_attester_indices) {
         Gwei reward = base_reward.apply(index)
             .times(previous_epoch_attesting_balance)
->>>>>>> 77490de5
+            .dividedBy(previous_total_balance);
+        Gwei reward = base_reward.apply(index)
+            .times(previous_epoch_justified_attesting_balance)
             .dividedBy(previous_total_balance);
         state.getValidatorBalances().update(index, balance ->
             balance.plus(reward));
@@ -588,14 +557,9 @@
       //  FIXME 'active validator' - not exact meaning
       List<ValidatorIndex> previous_epoch_justified_attester_loosers = new ArrayList<>();
       for (ValidatorIndex index : previous_active_validator_indices) {
-<<<<<<< HEAD
-        if (!previous_epoch_justified_attester_indices.contains(index)) {
-=======
         if (!previous_epoch_attester_indices.contains(index)) {
->>>>>>> 77490de5
           Gwei penalty = base_reward.apply(index);
           state.getValidatorBalances().update(index, balance -> balance.minus(penalty));
-
           previous_epoch_justified_attester_loosers.add(index);
           if (summary != null) {
             summary.attestationPenalties.put(index, penalty);
@@ -691,11 +655,7 @@
       //        inclusion_distance(state, index)
       for (ValidatorIndex index : previous_epoch_attester_indices) {
         Gwei reward = base_reward.apply(index)
-<<<<<<< HEAD
-            .times(specConst.getMinAttestationInclusionDelay())
-=======
             .times(spec.getConstants().getMinAttestationInclusionDelay())
->>>>>>> 77490de5
             .dividedBy(inclusion_distance.get(index));
         state.getValidatorBalances().update(index, balance -> balance.plus(reward));
         if (summary != null) {
@@ -716,11 +676,7 @@
       //      inactivity_penalty(state, index, epochs_since_finality).
       List<ValidatorIndex> previous_epoch_justified_attester_loosers = new ArrayList<>();
       for (ValidatorIndex index : previous_active_validator_indices) {
-<<<<<<< HEAD
-        if (!previous_epoch_justified_attester_indices.contains(index)) {
-=======
         if (!previous_epoch_attester_indices.contains(index)) {
->>>>>>> 77490de5
           Gwei penalty = inactivity_penalty.apply(index, epochs_since_finality);
           state.getValidatorBalances().update(index, balance -> balance.minus(penalty));
           previous_epoch_justified_attester_loosers.add(index);
@@ -778,19 +734,11 @@
         ValidatorRecord validator = state.getValidatorRegistry().get(index);
         Gwei penalty = inactivity_penalty.apply(index, epochs_since_finality)
             .times(2).plus(base_reward.apply(index));
-<<<<<<< HEAD
-        if (validator.getPenalizedEpoch().lessEqual(current_epoch)) {
-          state.getValidatorBalances().update(index, balance -> balance.minus(penalty));
-          inactive_attester_loosers.add(index);
-          if (summary != null) {
-            summary.penalizedEpochPenalties.put(index, penalty);
-=======
         if (validator.getSlashed()) {
           state.getValidatorBalances().update(index, balance -> balance.minus(penalty));
           inactive_attester_loosers.add(index);
           if (summary != null) {
             summary.initiatedExitPenalties.put(index, penalty);
->>>>>>> 77490de5
           }
         }
       }
@@ -805,11 +753,7 @@
         Gwei penalty = base_reward.apply(index)
             .minus(
                 base_reward.apply(index)
-<<<<<<< HEAD
-                    .times(specConst.getMinAttestationInclusionDelay())
-=======
                     .times(spec.getConstants().getMinAttestationInclusionDelay())
->>>>>>> 77490de5
                     .dividedBy(inclusion_distance.get(index)));
         state.getValidatorBalances().update(index, balance -> balance.minus(penalty));
         if (summary != null) {
@@ -833,11 +777,7 @@
     for (ValidatorIndex index : previous_epoch_attester_indices) {
       ValidatorIndex proposer_index = spec
           .get_beacon_proposer_index(state, inclusion_slot.get(index));
-<<<<<<< HEAD
-      Gwei reward = base_reward.apply(index).dividedBy(specConst.getIncluderRewardQuotient());
-=======
       Gwei reward = base_reward.apply(index).dividedBy(spec.getConstants().getAttestationInclusionRewardQuotient());
->>>>>>> 77490de5
       state.getValidatorBalances().update(proposer_index, balance ->
           balance.plus(reward));
       attestation_inclusion_gainers.add(proposer_index);
