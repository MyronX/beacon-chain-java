package org.ethereum.beacon.consensus.verifier.operation;

import org.ethereum.beacon.consensus.BeaconChainSpec;
import org.ethereum.beacon.consensus.spec.SpecCommons;
import org.ethereum.beacon.consensus.verifier.OperationVerifier;
import org.ethereum.beacon.consensus.verifier.VerificationResult;
import org.ethereum.beacon.core.BeaconState;
import org.ethereum.beacon.core.operations.Attestation;

/**
 * Verifies {@link Attestation} beacon chain operation.
 *
 * @see Attestation
 * @see <a
 *     href="https://github.com/ethereum/eth2.0-specs/blob/v0.6.1/specs/core/0_beacon-chain.md#attestations">Attesations</a>
 *     in the spec.
 */
public class AttestationVerifier implements OperationVerifier<Attestation> {

  private BeaconChainSpec spec;

  public AttestationVerifier(BeaconChainSpec spec) {
    this.spec = spec;
  }

  @Override
  public VerificationResult verify(Attestation attestation, BeaconState state) {
    try {
<<<<<<< HEAD
      return spec.verify_attestation(state, attestation)
          ? VerificationResult.PASSED
          : VerificationResult.failedResult(
              "Failed to verify attestation %s against state %s", attestation, state);
    } catch (Exception e) {
=======
      spec.verify_attestation(state, attestation);
      return VerificationResult.PASSED;
    } catch (SpecCommons.SpecAssertionFailed e) {
>>>>>>> f9e8baf0
      return VerificationResult.failedResult(e.getMessage());
    }
  }
}<|MERGE_RESOLUTION|>--- conflicted
+++ resolved
@@ -26,17 +26,9 @@
   @Override
   public VerificationResult verify(Attestation attestation, BeaconState state) {
     try {
-<<<<<<< HEAD
-      return spec.verify_attestation(state, attestation)
-          ? VerificationResult.PASSED
-          : VerificationResult.failedResult(
-              "Failed to verify attestation %s against state %s", attestation, state);
-    } catch (Exception e) {
-=======
       spec.verify_attestation(state, attestation);
       return VerificationResult.PASSED;
     } catch (SpecCommons.SpecAssertionFailed e) {
->>>>>>> f9e8baf0
       return VerificationResult.failedResult(e.getMessage());
     }
   }
