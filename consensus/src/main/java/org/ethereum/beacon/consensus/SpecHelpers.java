--- conflicted
+++ resolved
@@ -1275,15 +1275,9 @@
       BeaconState state,
       Function<Hash32, Optional<BeaconBlock>> getBlock,
       Function<Hash32, List<BeaconBlock>> getChildrenBlocks,
-<<<<<<< HEAD
       Function<ValidatorRecord, Optional<Attestation>> get_latest_attestation) {
-    List<ValidatorRecord> validators = state.getValidatorRegistry();
-    List<UInt24> active_validator_indices =
-=======
-      Function<ValidatorRecord, Attestation> get_latest_attestation) {
     ReadList<ValidatorIndex, ValidatorRecord> validators = state.getValidatorRegistry();
     List<ValidatorIndex> active_validator_indices =
->>>>>>> 28fe6cc7
         get_active_validator_indices(validators, state.getSlot());
 
     List<ValidatorRecord> active_validators = new ArrayList<>();
