package org.ethereum.beacon.consensus;

import java.util.Optional;
import java.util.stream.Collectors;
import java.util.stream.Stream;
import org.ethereum.beacon.core.BeaconState;
import org.ethereum.beacon.core.operations.attestation.AttestationData;
import org.ethereum.beacon.core.operations.attestation.AttestationDataAndCustodyBit;
import org.ethereum.beacon.core.operations.slashing.SlashableVoteData;
import org.ethereum.beacon.core.spec.ChainSpec;
import org.ethereum.beacon.core.state.ForkData;
import org.ethereum.beacon.core.state.ShardCommittee;
import org.ethereum.beacon.core.state.ValidatorRecord;
import org.ethereum.beacon.crypto.BLS381;
import org.ethereum.beacon.crypto.BLS381.PublicKey;
import org.ethereum.beacon.crypto.BLS381.Signature;
import org.ethereum.beacon.crypto.Hashes;
<<<<<<< HEAD
import org.javatuples.Pair;
import tech.pegasys.artemis.ethereum.core.Hash32;
import tech.pegasys.artemis.util.bytes.Bytes3;
import tech.pegasys.artemis.util.bytes.Bytes32;
import tech.pegasys.artemis.util.bytes.Bytes32s;
=======
import org.ethereum.beacon.crypto.MessageParameters;
import tech.pegasys.artemis.ethereum.core.Hash32;
import tech.pegasys.artemis.util.bytes.Bytes3;
import tech.pegasys.artemis.util.bytes.Bytes48;
import tech.pegasys.artemis.util.bytes.Bytes8;
import tech.pegasys.artemis.util.bytes.Bytes96;
>>>>>>> 569ad816
import tech.pegasys.artemis.util.bytes.BytesValue;
import tech.pegasys.artemis.util.uint.UInt24;
import tech.pegasys.artemis.util.uint.UInt64;
import tech.pegasys.artemis.util.uint.UInt64s;

import java.util.ArrayList;
import java.util.Arrays;
import java.util.List;

import static java.lang.Math.max;
import static java.lang.Math.min;
import static org.ethereum.beacon.core.spec.SignatureDomains.ATTESTATION;

/**
 * https://github.com/ethereum/eth2.0-specs/blob/master/specs/core/0_beacon-chain.md#helper-functions
 */
public class SpecHelpers {
  private final ChainSpec spec;

  public SpecHelpers(ChainSpec spec) {
    this.spec = spec;
  }

  public Hash32 hash(BytesValue data) {
    return Hashes.keccak256(data);
  }

  /*
<<<<<<< HEAD
    def get_committee_count_per_slot(active_validator_count: int) -> int:
      return max(
          1,
          min(
              SHARD_COUNT // EPOCH_LENGTH,
              active_validator_count // EPOCH_LENGTH // TARGET_COMMITTEE_SIZE,
          )
      )
   */
  int get_committee_count_per_slot(int active_validator_count) {
    return max(1,
        min(
            spec.getShardCount()
                .dividedBy(spec.getEpochLength()).getIntValue(),
            UInt64.valueOf(active_validator_count)
                .dividedBy(spec.getEpochLength())
                .dividedBy(spec.getTargetCommitteeSize().getValue())
                .getIntValue()
        ));
  }

  /*
      def get_previous_epoch_committees_per_slot(state: BeaconState) -> int:
        previous_active_validators = get_active_validator_indices(state.validator_registry, state.previous_epoch_calculation_slot)
        return get_committee_count_per_slot(len(previous_active_validators))
   */
  int get_previous_epoch_committees_per_slot(BeaconState state) {
    int[] previous_active_validators = get_active_validator_indices(
        state.getValidatorRegistry().toArray(new ValidatorRecord[0]),
        state.getPreviousEpochCalculationSlot());
    return get_committee_count_per_slot(previous_active_validators.length);
  }

  /*
    def get_current_epoch_committees_per_slot(state: BeaconState) -> int:
        current_active_validators = get_active_validator_indices(validators, state.current_epoch_calculation_slot)
        return get_committee_count_per_slot(len(current_active_validators))
   */
  int get_current_epoch_committees_per_slot(BeaconState state) {
    int[] previous_active_validators = get_active_validator_indices(
        state.getValidatorRegistry().toArray(new ValidatorRecord[0]),
        state.getCurrentEpochCalculationSlot());
    return get_committee_count_per_slot(previous_active_validators.length);
  }

  /*
    Returns the list of ``(committee, shard)`` tuples for the ``slot``.
   */
  public List<Pair<UInt24[], UInt64>> get_shard_committees_at_slot(BeaconState state, UInt64 slot) {
    UInt64 state_epoch_slot = state.getSlot().minus(state.getSlot().modulo(spec.getEpochLength()));
    assertTrue(state_epoch_slot.compareTo(slot.plus(spec.getEpochLength())) <= 0);
    assertTrue(slot.compareTo(state_epoch_slot.plus(spec.getEpochLength())) < 0);

    //    offset = slot % EPOCH_LENGTH
    UInt64 offset = slot.modulo(spec.getEpochLength());

    //    if slot < state_epoch_slot:
    int committees_per_slot;
    int[][] shuffling;
    UInt64 slot_start_shard;
    if (slot.compareTo(state_epoch_slot) < 0) {
      //      committees_per_slot = get_previous_epoch_committees_per_slot(state)
      committees_per_slot = get_previous_epoch_committees_per_slot(state);
      //      shuffling = get_shuffling(state.previous_epoch_randao_mix,
      //          state.validator_registry,
      //          state.previous_epoch_calculation_slot)
      shuffling = get_shuffling(state.getPreviousEpochRandaoMix(),
          state.getValidatorRegistry().toArray(new ValidatorRecord[0]),
          state.getPreviousEpochCalculationSlot());
          //      slot_start_shard = (state.previous_epoch_start_shard + committees_per_slot * offset) % SHARD_COUNT
      slot_start_shard = state.getPreviousEpochStartShard()
          .plus(committees_per_slot)
          .times(offset)
          .modulo(spec.getShardCount());
    //    else:
    } else {
      //      committees_per_slot = get_current_epoch_committees_per_slot(state)
      committees_per_slot = get_current_epoch_committees_per_slot(state);
      //      shuffling = get_shuffling(state.current_epoch_randao_mix,
      //          state.validator_registry,
      //          state.current_epoch_calculation_slot)
      shuffling = get_shuffling(state.getCurrentEpochRandaoMix(),
          state.getValidatorRegistry().toArray(new ValidatorRecord[0]),
          state.getCurrentEpochCalculationSlot());
      //      slot_start_shard = (state.current_epoch_start_shard + committees_per_slot * offset) % SHARD_COUNT
      slot_start_shard = state.getCurrentEpochStartShard()
          .plus(committees_per_slot)
          .times(offset)
          .modulo(spec.getShardCount());
    }

    //    return [
    //    (shuffling[committees_per_slot * offset + i], (slot_start_shard + i) % SHARD_COUNT)
    //    for i in range(committees_per_slot)
    //    ]
    List<Pair<UInt24[], UInt64>> ret = new ArrayList<>();
    for (int i = 0; i < committees_per_slot; i++) {
      int[] shuffling1 = shuffling[offset.times(committees_per_slot).plus(i).getIntValue()];
      UInt24[] shuffling2 = new UInt24[shuffling1.length];
      for (int i1 = 0; i1 < shuffling1.length; i1++) {
        shuffling2[i1] = UInt24.valueOf(shuffling1[i1]);
      }
      ret.add(Pair.with(shuffling2, slot_start_shard.plus(i).modulo(spec.getShardCount())));
    }
    return ret;
}
=======
   state_epoch_slot = state.slot - (state.slot % EPOCH_LENGTH)
   assert state_epoch_slot <= slot + EPOCH_LENGTH
   assert slot < state_epoch_slot + EPOCH_LENGTH
   return state.shard_committees_at_slots[slot - state_epoch_slot + EPOCH_LENGTH]
  */
  public ShardCommittee[] get_shard_committees_at_slot(BeaconState state, UInt64 slot) {
    UInt64 state_epoch_slot = state.getSlot().minus(state.getSlot().modulo(spec.getEpochLength()));
    assertTrue(state_epoch_slot.compareTo(slot.plus(spec.getEpochLength())) <= 0);
    assertTrue(slot.compareTo(state_epoch_slot.plus(spec.getEpochLength())) < 0);
    return state
        .getShardCommitteesAtSlots()
        .get(safeInt(slot.minus(state_epoch_slot).plus(spec.getEpochLength())))
        .toArray(new ShardCommittee[0]);
  }
>>>>>>> 569ad816

  /*
   first_committee = get_shard_committees_at_slot(state, slot)[0].committee
   return first_committee[slot % len(first_committee)]
  */
  public UInt24 get_beacon_proposer_index(BeaconState state, UInt64 slot) {
    UInt24[] first_committee = get_shard_committees_at_slot(state, slot).get(0).getValue0();
    return first_committee[safeInt(slot.modulo(first_committee.length))];
  }

  /*
   def is_active_validator(validator: ValidatorRecord, slot: int) -> bool:
   """
   Checks if ``validator`` is active.
   """
   return validator.activation_slot <= slot < validator.exit_slot
  */
  public boolean is_active_validator(ValidatorRecord validator, UInt64 slot) {
    return validator.getActivationSlot().compareTo(slot) <= 0
        && slot.compareTo(validator.getExitSlot()) < 0;
  }

  /*
   def get_active_validator_indices(validators: [ValidatorRecord], slot: int) -> List[int]:
   """
   Gets indices of active validators from ``validators``.
   """
   return [i for i, v in enumerate(validators) if is_active_validator(v, slot)]
  */
  public int[] get_active_validator_indices(ValidatorRecord[] validators, UInt64 slot) {
    ArrayList<Integer> ret = new ArrayList<>();
    for (int i = 0; i < validators.length; i++) {
      if (is_active_validator(validators[i], slot)) {
        ret.add(i);
      }
    }
    return ret.stream().mapToInt(i -> i).toArray();
  }

  /*
   def shuffle(values: List[Any], seed: Hash32) -> List[Any]:
   """
   Returns the shuffled ``values`` with ``seed`` as entropy.
   """
  */
  public int[] shuffle(int[] values, Hash32 seed) {

    //    values_count = len(values)
    int values_count = values.length;

    //    # Entropy is consumed from the seed in 3-byte (24 bit) chunks.
    //        rand_bytes = 3
    //    # The highest possible result of the RNG.
    //        rand_max = 2 ** (rand_bytes * 8) - 1
    int rand_bytes = 3;
    int rand_max = 1 << (rand_bytes * 8 - 1);

    //    # The range of the RNG places an upper-bound on the size of the list that
    //    # may be shuffled. It is a logic error to supply an oversized list.
    //    assert values_count < rand_max
    assertTrue(values_count < rand_max);

    //    output = [x for x in values]
    //    source = seed
    //    index = 0
    int[] output = Arrays.copyOf(values, values_count);
    Hash32 source = seed;
    int index = 0;

    //    while index < values_count - 1:
    while (index < values_count - 1) {
      //    # Re-hash the `source` to obtain a new pattern of bytes.
      //    source = hash(source)
      source = hash(source);

      //    # Iterate through the `source` bytes in 3-byte chunks.
      //    for position in range(0, 32 - (32 % rand_bytes), rand_bytes):
      for (int position = 0; position < 32 - (32 % rand_bytes); position += rand_bytes) {
        //    # Determine the number of indices remaining in `values` and exit
        //    # once the last index is reached.
        //    remaining = values_count - index
        //    if remaining == 1:
        //        break
        int remaining = values_count - index;
        if (remaining == 1) {
          break;
        }

        //    # Read 3-bytes of `source` as a 24-bit big-endian integer.
        //    sample_from_source = int.from_bytes(source[position:position + rand_bytes], 'big')
        int sample_from_source = Bytes3.wrap(source, position).asUInt24BigEndian().getValue();

        //    # Sample values greater than or equal to `sample_max` will cause
        //    # modulo bias when mapped into the `remaining` range.
        //    sample_max = rand_max - rand_max % remaining
        int sample_max = rand_max - rand_max % remaining;

        //    # Perform a swap if the consumed entropy will not cause modulo bias.
        //    if sample_from_source < sample_max:
        if (sample_from_source < sample_max) {
          //    # Select a replacement index for the current index.
          //    replacement_position = (sample_from_source % remaining) + index
          int replacement_position = (sample_from_source % remaining) + index;
          //    # Swap the current index with the replacement index.
          //    output[index], output[replacement_position] = output[replacement_position],
          // output[index]
          //    index += 1
          int tmp = output[index];
          output[index] = output[replacement_position];
          output[replacement_position] = tmp;
          index += 1;
        }
        //    else:
        //        # The sample causes modulo bias. A new sample should be read.
        //        pass
      }
    }

    return output;
  }

  /*
   def split(values: List[Any], split_count: int) -> List[Any]:
   """
   Splits ``values`` into ``split_count`` pieces.
   """
   list_length = len(values)
   return [
       values[(list_length * i // split_count): (list_length * (i + 1) // split_count)]
       for i in range(split_count)
   ]
  */
  public int[][] split(int[] values, int split_count) {
    int[][] ret = new int[split_count][];
    for (int i = 0; i < split_count; i++) {
      int fromIdx = values.length * i / split_count;
      int toIdx = min(values.length * (i + 1) / split_count, values.length);
      ret[i] = Arrays.copyOfRange(values, fromIdx, toIdx);
    }
    return ret;
  }

<<<<<<< HEAD
  //  def get_shuffling(randao_mix: Hash32,
  //                    validators: List[ValidatorRecord],
  //                    slot: int) -> List[List[int]]
  //      """
  //  Shuffles ``validators`` into shard committees seeded by ``seed`` and ``slot``.
  //  Returns a list of ``EPOCH_LENGTH * committees_per_slot`` committees where each
  //  committee is itself a list of validator indices.
  //      """
  public int[][] get_shuffling(Hash32 _seed,
                               ValidatorRecord[] validators,
                               UInt64 _slot) {


    //
    //      # Normalizes slot to start of epoch boundary
    //  slot -= slot % EPOCH_LENGTH
=======
  /*
  def get_shuffling(seed: Hash32,
                validators: List[ValidatorRecord],
                crosslinking_start_shard: int,
                slot: int) -> List[List[ShardCommittee]]:
  """
  Shuffles ``validators`` into shard committees seeded by ``randao_mix`` and ``slot``.
  """
  */
  public ShardCommittee[][] get_shuffling(
      Hash32 seed, ValidatorRecord[] validators, int crosslinking_start_shard, UInt64 _slot) {

    //     # Normalizes slot to start of epoch boundary
    //    slot -= slot % EPOCH_LENGTH
>>>>>>> 569ad816
    UInt64 slot = _slot.minus(_slot.modulo(spec.getEpochLength()));
    //      active_validator_indices = get_active_validator_indices(validators, slot)
    int[] active_validator_indices = get_active_validator_indices(validators, slot);
    //      committees_per_slot = get_committee_count_per_slot(len(active_validator_indices))
    int committees_per_slot = get_committee_count_per_slot(active_validator_indices.length);

    //      # Shuffle
    //      seed = xor(seed, bytes32(slot))
    Hash32 seed = Hash32.wrap(Bytes32s.xor(_seed, Bytes32.leftPad(slot.toBytesBigEndian())));

<<<<<<< HEAD
    //  shuffled_active_validator_indices = shuffle(active_validator_indices, seed)
    int[] shuffled_active_validator_indices = shuffle(active_validator_indices, seed);
    //    # Split the shuffled list into epoch_length * committees_per_slot pieces
    //    return split(shuffled_active_validator_indices, committees_per_slot * EPOCH_LENGTH)
    return split(shuffled_active_validator_indices,
        spec.getEpochLength()
            .times(committees_per_slot)
            .getIntValue());
=======
  ShardCommittee[][] get_active_shuffling(
      Hash32 seed, int[] active_validator_indices, int crosslinking_start_shard) {

    //    committees_per_slot = max(
    //        1,
    //        min(
    //            SHARD_COUNT // EPOCH_LENGTH,
    //            len(active_validator_indices) // EPOCH_LENGTH // TARGET_COMMITTEE_SIZE,
    //        )
    //    )
    int committees_per_slot =
        max(
            1,
            min(
                spec.getShardCount().dividedBy(spec.getEpochLength()).getIntValue(),
                UInt64.valueOf(active_validator_indices.length)
                    .dividedBy(spec.getEpochLength())
                    .dividedBy(spec.getTargetCommitteeSize().getValue())
                    .getIntValue()));

    //    # Shuffle
    // TODO    seed = xor(randao_mix, bytes32(slot)) - looks obsolete
    //    shuffled_active_validator_indices = shuffle(active_validator_indices, seed)
    int[] shuffled_active_validator_indices = shuffle(active_validator_indices, seed);

    //    # Split the shuffled list into epoch_length pieces
    //    validators_per_slot = split(shuffled_active_validator_indices, EPOCH_LENGTH)
    int[][] validators_per_slot =
        split(shuffled_active_validator_indices, spec.getEpochLength().getIntValue());

    //    output = []
    List<ShardCommittee[]> output = new ArrayList<>();

    //    for slot_position, slot_indices in enumerate(validators_per_slot):
    for (int slot_position = 0; slot_position < validators_per_slot.length; slot_position++) {
      int[] slot_indices = validators_per_slot[slot_position];

      //      # Split the shuffled list into committees_per_slot pieces
      //      shard_indices = split(slot_indices, committees_per_slot)
      int[][] shard_indices = split(slot_indices, committees_per_slot);

      //      shard_id_start = crosslinking_start_shard + slot_position * committees_per_slot
      int shard_id_start = crosslinking_start_shard + slot_position * committees_per_slot;

      //      shard_committees = [
      //          ShardCommittee(
      //              shard=(shard_id_start + shard_position) % SHARD_COUNT,
      //              committee=indices,
      //              total_validator_count=len(active_validator_indices),
      //          )
      //          for shard_position, indices in enumerate(shard_indices)
      //      ]
      ShardCommittee[] shard_committees = new ShardCommittee[shard_indices.length];
      for (int shard_position = 0; shard_position < shard_indices.length; shard_position++) {
        int[] indices = shard_indices[shard_position];
        shard_committees[shard_position] =
            new ShardCommittee(
                UInt64.valueOf(shard_id_start + shard_position),
                Arrays.stream(indices).mapToObj(UInt24::valueOf).toArray(UInt24[]::new),
                UInt64.valueOf(active_validator_indices.length));
      }

      //      output.append(shard_committees)
      output.add(shard_committees);
    }

    return output.toArray(new ShardCommittee[0][]);
>>>>>>> 569ad816
  }

  public Hash32 hash_tree_root(Object object) {
    return Hash32.ZERO;
  }

  public boolean bls_verify(Bytes48 publicKey, Hash32 message, Bytes96 signature, Bytes8 domain) {
    PublicKey blsPublicKey = PublicKey.create(publicKey);
    return bls_verify(blsPublicKey, message, signature, domain);
  }

  public boolean bls_verify(
      PublicKey blsPublicKey, Hash32 message, Bytes96 signature, Bytes8 domain) {
    MessageParameters messageParameters = MessageParameters.create(message, domain);
    Signature blsSignature = Signature.create(signature);
    return BLS381.verify(messageParameters, blsSignature, blsPublicKey);
  }

  public boolean bls_verify_multiple(
      PublicKey[] publicKeys, Hash32[] messages, Bytes96 signature, Bytes8 domain) {
    assertTrue(publicKeys.length == messages.length);

    for (int i = 0; i < publicKeys.length; i++) {
      if (!bls_verify(publicKeys[i], messages[i], signature, domain)) {
        return false;
      }
    }

    return true;
  }

  public PublicKey bls_aggregate_pubkeys(List<Bytes48> publicKeysBytes) {
    List<PublicKey> publicKeys =
        publicKeysBytes.stream().map(PublicKey::create).collect(Collectors.toList());
    return PublicKey.aggregate(publicKeys);
  }

  public UInt64 get_fork_version(ForkData forkData, UInt64 slot) {
    if (slot.compareTo(forkData.getForkSlot()) < 0) {
      return forkData.getPreForkVersion();
    } else {
      return forkData.getPostForkVersion();
    }
  }

  public Bytes8 get_domain(ForkData forkData, UInt64 slot, UInt64 domainType) {
    return get_fork_version(forkData, slot).shl(32).plus(domainType).toBytes8();
  }

  public Hash32 repeat_hash(Hash32 x, int n) {
    return n == 0 ? x : repeat_hash(x, n - 1);
  }

  public List<UInt24> indices(UInt24[] custodyBit0Indices, UInt24[] custodyBit1Indices) {
    List<UInt24> indices = new ArrayList<>();
    indices.addAll(Arrays.asList(custodyBit0Indices));
    indices.addAll(Arrays.asList(custodyBit1Indices));
    return indices;
  }

  public List<UInt24> intersection(List<UInt24> indices1, List<UInt24> indices2) {
    List<UInt24> intersection = new ArrayList<>(indices1);
    intersection.retainAll(indices2);
    return intersection;
  }

  /*
   def is_double_vote(attestation_data_1: AttestationData,
                  attestation_data_2: AttestationData) -> bool
     """
     Assumes ``attestation_data_1`` is distinct from ``attestation_data_2``.
     Returns True if the provided ``AttestationData`` are slashable
     due to a 'double vote'.
     """
     target_epoch_1 = attestation_data_1.slot // EPOCH_LENGTH
     target_epoch_2 = attestation_data_2.slot // EPOCH_LENGTH
     return target_epoch_1 == target_epoch_2
  */
  public boolean is_double_vote(
      AttestationData attestation_data_1, AttestationData attestation_data_2) {
    UInt64 target_epoch_1 = attestation_data_1.getSlot(); // EPOCH_LENGTH
    UInt64 target_epoch_2 = attestation_data_2.getSlot(); // EPOCH_LENGTH
    return target_epoch_1.equals(target_epoch_2);
  }

  /*
   def is_surround_vote(attestation_data_1: AttestationData,
                      attestation_data_2: AttestationData) -> bool:
     """
     Assumes ``attestation_data_1`` is distinct from ``attestation_data_2``.
     Returns True if the provided ``AttestationData`` are slashable
     due to a 'surround vote'.
     Note: parameter order matters as this function only checks
     that ``attestation_data_1`` surrounds ``attestation_data_2``.
     """
     source_epoch_1 = attestation_data_1.justified_slot // EPOCH_LENGTH
     source_epoch_2 = attestation_data_2.justified_slot // EPOCH_LENGTH
     target_epoch_1 = attestation_data_1.slot // EPOCH_LENGTH
     target_epoch_2 = attestation_data_2.slot // EPOCH_LENGTH
     return (
         (source_epoch_1 < source_epoch_2) and
         (source_epoch_2 + 1 == target_epoch_2) and
         (target_epoch_2 < target_epoch_1)
     )
  */
  public boolean is_surround_vote(
      AttestationData attestation_data_1, AttestationData attestation_data_2) {
    UInt64 source_epoch_1 = attestation_data_1.getJustifiedSlot(); // EPOCH_LENGTH
    UInt64 source_epoch_2 = attestation_data_2.getJustifiedSlot(); // EPOCH_LENGTH
    UInt64 target_epoch_1 = attestation_data_1.getSlot(); // EPOCH_LENGTH
    UInt64 target_epoch_2 = attestation_data_2.getSlot(); // EPOCH_LENGTH

    return (source_epoch_1.compareTo(source_epoch_2) < 0)
        && (source_epoch_2.plus(1).equals(target_epoch_2))
        && (target_epoch_2.compareTo(target_epoch_1) < 0);
  }

  /*
   def verify_slashable_vote_data(state: BeaconState, vote_data: SlashableVoteData) -> bool:
     if len(vote_data.custody_bit_0_indices) + len(vote_data.custody_bit_1_indices) > MAX_CASPER_VOTES:
         return False

     return bls_verify_multiple(
         pubkeys=[
             aggregate_pubkey([state.validators[i].pubkey for i in vote_data.custody_bit_0_indices]),
             aggregate_pubkey([state.validators[i].pubkey for i in vote_data.custody_bit_1_indices]),
         ],
         messages=[
             hash_tree_root(AttestationDataAndCustodyBit(vote_data.data, False)),
             hash_tree_root(AttestationDataAndCustodyBit(vote_data.data, True)),
         ],
         signature=vote_data.aggregate_signature,
         domain=get_domain(
             state.fork_data,
             state.slot,
             DOMAIN_ATTESTATION,
         ),
     )
  */
  public boolean verify_slashable_vote_data(BeaconState state, SlashableVoteData vote_data) {
    if (vote_data.getCustodyBit0Indices().length + vote_data.getCustodyBit1Indices().length
        > spec.getMaxCasperVotes()) {
      return false;
    }

    List<Bytes48> pubKeys1 = mapIndicesToPubKeys(state, vote_data.getCustodyBit0Indices());
    List<Bytes48> pubKeys2 = mapIndicesToPubKeys(state, vote_data.getCustodyBit1Indices());

    return bls_verify_multiple(
        new PublicKey[] {bls_aggregate_pubkeys(pubKeys1), bls_aggregate_pubkeys(pubKeys2)},
        new Hash32[] {
          hash_tree_root(new AttestationDataAndCustodyBit(vote_data.getData(), false)),
          hash_tree_root(new AttestationDataAndCustodyBit(vote_data.getData(), true))
        },
        vote_data.getAggregatedSignature(),
        get_domain(state.getForkData(), state.getSlot(), ATTESTATION));
  }

  /*
   def get_block_root(state: BeaconState,
                    slot: int) -> Hash32:
     """
     Returns the block root at a recent ``slot``.
     """
     assert state.slot <= slot + LATEST_BLOCK_ROOTS_LENGTH
     assert slot < state.slot
     return state.latest_block_roots[slot % LATEST_BLOCK_ROOTS_LENGTH]
  */
  public Hash32 get_block_root(BeaconState state, UInt64 slot) {
    assertTrue(state.getSlot().compareTo(slot.plus(spec.getLatestBlockRootsLength())) <= 0);
    assertTrue(slot.compareTo(state.getSlot()) < 0);
    return state.getLatestBlockRoots().get(safeInt(slot.modulo(spec.getLatestBlockRootsLength())));
  }

  /*
   def get_attestation_participants(state: BeaconState,
                                  attestation_data: AttestationData,
                                  participation_bitfield: bytes) -> List[int]:
     """
     Returns the participant indices at for the ``attestation_data`` and ``participation_bitfield``.
     """

     # Find the committee in the list with the desired shard
     shard_committees = get_shard_committees_at_slot(state, attestation_data.slot)

     assert attestation.shard in [shard for _, shard in shard_committees]
     shard_committee = [committee for committee, shard in shard_committees if shard == attestation_data.shard][0]
     assert len(participation_bitfield) == (len(committee) + 7) // 8

     # Find the participating attesters in the committee
     participants = []
     for i, validator_index in enumerate(shard_committee):
         participation_bit = (participation_bitfield[i//8] >> (7 - (i % 8))) % 2
         if participation_bit == 1:
             participants.append(validator_index)
     return participants
  */
  public List<UInt24> get_attestation_participants(
      BeaconState state, AttestationData attestation_data, BytesValue participation_bitfield) {
    ShardCommittee[] shard_committees =
        get_shard_committees_at_slot(state, attestation_data.getSlot());

    assertTrue(
        Stream.of(shard_committees)
            .map(ShardCommittee::getShard)
            .collect(Collectors.toSet())
            .contains(attestation_data.getShard()));
    Optional<ShardCommittee> shard_committee =
        Stream.of(shard_committees)
            .filter(committee -> committee.getShard().equals(attestation_data.getShard()))
            .findFirst();
    assertTrue(shard_committee.isPresent());
    UInt24[] committee = shard_committee.get().getCommittee();
    assertTrue(participation_bitfield.size() == (committee.length + 7) / 8);

    List<UInt24> participants = new ArrayList<>();
    for (int i = 0; i < committee.length; i++) {
      UInt24 validator_index = committee[i];
      int participation_bit = (participation_bitfield.get(i / 8) & 0xFF) >> ((7 - (i % 8)) % 2);
      if (participation_bit == 1) {
        participants.add(validator_index);
      }
    }

    return participants;
  }

  public void checkIndexRange(BeaconState state, UInt24 index) {
    assertTrue(safeInt(index) < state.getValidatorRegistry().size());
  }

  public void checkIndexRange(BeaconState state, UInt24[] indices) {
    checkIndexRange(state, Arrays.asList(indices));
  }

  public void checkIndexRange(BeaconState state, List<UInt24> indices) {
    indices.forEach(index -> checkIndexRange(state, index));
  }

  public void checkShardRange(UInt64 shard) {
    assertTrue(shard.compareTo(spec.getShardCount()) < 0);
  }

  public List<Bytes48> mapIndicesToPubKeys(BeaconState state, List<UInt24> indices) {
    List<Bytes48> publicKeys = new ArrayList<>();
    for (UInt24 index : indices) {
      checkIndexRange(state, index);
      publicKeys.add(state.getValidatorRegistry().get(safeInt(index)).getPubKey());
    }
    return publicKeys;
  }

  public List<Bytes48> mapIndicesToPubKeys(BeaconState state, UInt24[] indices) {
    return mapIndicesToPubKeys(state, Arrays.asList(indices));
  }

  public static int safeInt(UInt64 uint) {
    long lVal = uint.getValue();
    assertTrue(lVal >= 0 && lVal < Integer.MAX_VALUE);
    return (int) lVal;
  }

  public static int safeInt(UInt24 uint) {
    int lVal = uint.getValue();
    assertTrue(lVal >= 0 && lVal < (1 << 24));
    return lVal;
  }

  private static void assertTrue(boolean assertion) {
    if (!assertion) {
      throw new SpecAssertionFailed();
    }
  }

  public static class SpecAssertionFailed extends RuntimeException {}
}<|MERGE_RESOLUTION|>--- conflicted
+++ resolved
@@ -15,20 +15,15 @@
 import org.ethereum.beacon.crypto.BLS381.PublicKey;
 import org.ethereum.beacon.crypto.BLS381.Signature;
 import org.ethereum.beacon.crypto.Hashes;
-<<<<<<< HEAD
 import org.javatuples.Pair;
+import org.ethereum.beacon.crypto.MessageParameters;
 import tech.pegasys.artemis.ethereum.core.Hash32;
 import tech.pegasys.artemis.util.bytes.Bytes3;
 import tech.pegasys.artemis.util.bytes.Bytes32;
 import tech.pegasys.artemis.util.bytes.Bytes32s;
-=======
-import org.ethereum.beacon.crypto.MessageParameters;
-import tech.pegasys.artemis.ethereum.core.Hash32;
-import tech.pegasys.artemis.util.bytes.Bytes3;
 import tech.pegasys.artemis.util.bytes.Bytes48;
 import tech.pegasys.artemis.util.bytes.Bytes8;
 import tech.pegasys.artemis.util.bytes.Bytes96;
->>>>>>> 569ad816
 import tech.pegasys.artemis.util.bytes.BytesValue;
 import tech.pegasys.artemis.util.uint.UInt24;
 import tech.pegasys.artemis.util.uint.UInt64;
@@ -57,13 +52,12 @@
   }
 
   /*
-<<<<<<< HEAD
     def get_committee_count_per_slot(active_validator_count: int) -> int:
-      return max(
+    return max(
           1,
           min(
               SHARD_COUNT // EPOCH_LENGTH,
-              active_validator_count // EPOCH_LENGTH // TARGET_COMMITTEE_SIZE,
+    active_validator_count // EPOCH_LENGTH// TARGET_COMMITTEE_SIZE,
           )
       )
    */
@@ -104,17 +98,16 @@
   }
 
   /*
-    Returns the list of ``(committee, shard)`` tuples for the ``slot``.
+    Returns the list of ``(committee, shard)`` tuples for the ``slot ``.
    */
   public List<Pair<UInt24[], UInt64>> get_shard_committees_at_slot(BeaconState state, UInt64 slot) {
     UInt64 state_epoch_slot = state.getSlot().minus(state.getSlot().modulo(spec.getEpochLength()));
     assertTrue(state_epoch_slot.compareTo(slot.plus(spec.getEpochLength())) <= 0);
     assertTrue(slot.compareTo(state_epoch_slot.plus(spec.getEpochLength())) < 0);
-
     //    offset = slot % EPOCH_LENGTH
     UInt64 offset = slot.modulo(spec.getEpochLength());
 
-    //    if slot < state_epoch_slot:
+    //    if slot <state_epoch_slot:
     int committees_per_slot;
     int[][] shuffling;
     UInt64 slot_start_shard;
@@ -129,10 +122,10 @@
           state.getPreviousEpochCalculationSlot());
           //      slot_start_shard = (state.previous_epoch_start_shard + committees_per_slot * offset) % SHARD_COUNT
       slot_start_shard = state.getPreviousEpochStartShard()
-          .plus(committees_per_slot)
+            .plus(committees_per_slot)
           .times(offset)
           .modulo(spec.getShardCount());
-    //    else:
+        //    else:
     } else {
       //      committees_per_slot = get_current_epoch_committees_per_slot(state)
       committees_per_slot = get_current_epoch_committees_per_slot(state);
@@ -141,7 +134,8 @@
       //          state.current_epoch_calculation_slot)
       shuffling = get_shuffling(state.getCurrentEpochRandaoMix(),
           state.getValidatorRegistry().toArray(new ValidatorRecord[0]),
-          state.getCurrentEpochCalculationSlot());
+
+  state.getCurrentEpochCalculationSlot());
       //      slot_start_shard = (state.current_epoch_start_shard + committees_per_slot * offset) % SHARD_COUNT
       slot_start_shard = state.getCurrentEpochStartShard()
           .plus(committees_per_slot)
@@ -162,24 +156,7 @@
       }
       ret.add(Pair.with(shuffling2, slot_start_shard.plus(i).modulo(spec.getShardCount())));
     }
-    return ret;
-}
-=======
-   state_epoch_slot = state.slot - (state.slot % EPOCH_LENGTH)
-   assert state_epoch_slot <= slot + EPOCH_LENGTH
-   assert slot < state_epoch_slot + EPOCH_LENGTH
-   return state.shard_committees_at_slots[slot - state_epoch_slot + EPOCH_LENGTH]
-  */
-  public ShardCommittee[] get_shard_committees_at_slot(BeaconState state, UInt64 slot) {
-    UInt64 state_epoch_slot = state.getSlot().minus(state.getSlot().modulo(spec.getEpochLength()));
-    assertTrue(state_epoch_slot.compareTo(slot.plus(spec.getEpochLength())) <= 0);
-    assertTrue(slot.compareTo(state_epoch_slot.plus(spec.getEpochLength())) < 0);
-    return state
-        .getShardCommitteesAtSlots()
-        .get(safeInt(slot.minus(state_epoch_slot).plus(spec.getEpochLength())))
-        .toArray(new ShardCommittee[0]);
-  }
->>>>>>> 569ad816
+    return ret;}
 
   /*
    first_committee = get_shard_committees_at_slot(state, slot)[0].committee
@@ -322,127 +299,46 @@
     return ret;
   }
 
-<<<<<<< HEAD
-  //  def get_shuffling(randao_mix: Hash32,
-  //                    validators: List[ValidatorRecord],
-  //                    slot: int) -> List[List[int]]
-  //      """
-  //  Shuffles ``validators`` into shard committees seeded by ``seed`` and ``slot``.
+  //
+  def get_shuffling(randao_mix: Hash32,
+  //              validators: List[ValidatorRecord],
+                //
+                slot: int) -> List[List[int]]
+  //"""
+  //Shuffles ``validators`` into shard committees seeded by ``seed`` and ``slot``.
   //  Returns a list of ``EPOCH_LENGTH * committees_per_slot`` committees where each
   //  committee is itself a list of validator indices.
   //      """
   public int[][] get_shuffling(Hash32 _seed,
-                               ValidatorRecord[] validators,
-                               UInt64 _slot) {
+                                                 ValidatorRecord[] validators,
+
+                                                 UInt64 _slot) {
 
 
     //
     //      # Normalizes slot to start of epoch boundary
     //  slot -= slot % EPOCH_LENGTH
-=======
-  /*
-  def get_shuffling(seed: Hash32,
-                validators: List[ValidatorRecord],
-                crosslinking_start_shard: int,
-                slot: int) -> List[List[ShardCommittee]]:
-  """
-  Shuffles ``validators`` into shard committees seeded by ``randao_mix`` and ``slot``.
-  """
-  */
-  public ShardCommittee[][] get_shuffling(
-      Hash32 seed, ValidatorRecord[] validators, int crosslinking_start_shard, UInt64 _slot) {
-
-    //     # Normalizes slot to start of epoch boundary
-    //    slot -= slot % EPOCH_LENGTH
->>>>>>> 569ad816
     UInt64 slot = _slot.minus(_slot.modulo(spec.getEpochLength()));
     //      active_validator_indices = get_active_validator_indices(validators, slot)
     int[] active_validator_indices = get_active_validator_indices(validators, slot);
-    //      committees_per_slot = get_committee_count_per_slot(len(active_validator_indices))
-    int committees_per_slot = get_committee_count_per_slot(active_validator_indices.length);
-
-    //      # Shuffle
-    //      seed = xor(seed, bytes32(slot))
-    Hash32 seed = Hash32.wrap(Bytes32s.xor(_seed, Bytes32.leftPad(slot.toBytesBigEndian())));
-
-<<<<<<< HEAD
-    //  shuffled_active_validator_indices = shuffle(active_validator_indices, seed)
-    int[] shuffled_active_validator_indices = shuffle(active_validator_indices, seed);
-    //    # Split the shuffled list into epoch_length * committees_per_slot pieces
-    //    return split(shuffled_active_validator_indices, committees_per_slot * EPOCH_LENGTH)
-    return split(shuffled_active_validator_indices,
-        spec.getEpochLength()
-            .times(committees_per_slot)
-            .getIntValue());
-=======
-  ShardCommittee[][] get_active_shuffling(
-      Hash32 seed, int[] active_validator_indices, int crosslinking_start_shard) {
-
-    //    committees_per_slot = max(
-    //        1,
-    //        min(
-    //            SHARD_COUNT // EPOCH_LENGTH,
-    //            len(active_validator_indices) // EPOCH_LENGTH // TARGET_COMMITTEE_SIZE,
-    //        )
-    //    )
-    int committees_per_slot =
-        max(
-            1,
-            min(
-                spec.getShardCount().dividedBy(spec.getEpochLength()).getIntValue(),
-                UInt64.valueOf(active_validator_indices.length)
-                    .dividedBy(spec.getEpochLength())
-                    .dividedBy(spec.getTargetCommitteeSize().getValue())
-                    .getIntValue()));
+
+
+
+    //    committees_per_slot = get_committee_count_per_slot(            len(active_validator_indices)     )
+    int committees_per_slot = get_committee_count_per_slot(active_validator_indices.length)
+                ;
 
     //    # Shuffle
-    // TODO    seed = xor(randao_mix, bytes32(slot)) - looks obsolete
+    //    seed = xor(seed, bytes32(slot)) Hash32 seed = Hash32.wrap(Bytes32s.xor(_seed, Bytes32.leftPad(slot.toBytesBigEndian())));
     //    shuffled_active_validator_indices = shuffle(active_validator_indices, seed)
     int[] shuffled_active_validator_indices = shuffle(active_validator_indices, seed);
 
-    //    # Split the shuffled list into epoch_length pieces
-    //    validators_per_slot = split(shuffled_active_validator_indices, EPOCH_LENGTH)
-    int[][] validators_per_slot =
-        split(shuffled_active_validator_indices, spec.getEpochLength().getIntValue());
-
-    //    output = []
-    List<ShardCommittee[]> output = new ArrayList<>();
-
-    //    for slot_position, slot_indices in enumerate(validators_per_slot):
-    for (int slot_position = 0; slot_position < validators_per_slot.length; slot_position++) {
-      int[] slot_indices = validators_per_slot[slot_position];
-
-      //      # Split the shuffled list into committees_per_slot pieces
-      //      shard_indices = split(slot_indices, committees_per_slot)
-      int[][] shard_indices = split(slot_indices, committees_per_slot);
-
-      //      shard_id_start = crosslinking_start_shard + slot_position * committees_per_slot
-      int shard_id_start = crosslinking_start_shard + slot_position * committees_per_slot;
-
-      //      shard_committees = [
-      //          ShardCommittee(
-      //              shard=(shard_id_start + shard_position) % SHARD_COUNT,
-      //              committee=indices,
-      //              total_validator_count=len(active_validator_indices),
-      //          )
-      //          for shard_position, indices in enumerate(shard_indices)
-      //      ]
-      ShardCommittee[] shard_committees = new ShardCommittee[shard_indices.length];
-      for (int shard_position = 0; shard_position < shard_indices.length; shard_position++) {
-        int[] indices = shard_indices[shard_position];
-        shard_committees[shard_position] =
-            new ShardCommittee(
-                UInt64.valueOf(shard_id_start + shard_position),
-                Arrays.stream(indices).mapToObj(UInt24::valueOf).toArray(UInt24[]::new),
-                UInt64.valueOf(active_validator_indices.length));
-      }
-
-      //      output.append(shard_committees)
-      output.add(shard_committees);
-    }
-
-    return output.toArray(new ShardCommittee[0][]);
->>>>>>> 569ad816
+    //    # Split the shuffled list into epoch_length * committees_per_slotpieces
+    //    return split(shuffled_active_validator_indices, committees_per_slot *EPOCH_LENGTH)
+    return split(shuffled_active_validator_indices, spec.getEpochLength()
+
+    .times( committees_per_slot )
+      .getIntValue());
   }
 
   public Hash32 hash_tree_root(Object object) {
