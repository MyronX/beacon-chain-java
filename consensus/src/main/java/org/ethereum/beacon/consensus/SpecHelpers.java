--- conflicted
+++ resolved
@@ -422,15 +422,11 @@
    *
    * Ported from https://github.com/protolambda/eth2-shuffle/blob/master/shuffle.go#L159
    */
-<<<<<<< HEAD
-  List<UInt64> get_permuted_list(List<? extends UInt64> indices, Bytes32 seed) {
+  public List<UInt64> get_permuted_list(List<? extends UInt64> indices, Bytes32 seed) {
     if (indices.size() < 2) {
       return new ArrayList<>(indices);
     }
 
-=======
-  public List<UInt64> get_permuted_list(List<? extends UInt64> indices, Bytes32 seed) {
->>>>>>> de255443
     int listSize = indices.size();
     List<UInt64> permutations = new ArrayList<>(indices);
 
