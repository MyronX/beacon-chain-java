package org.ethereum.beacon.consensus;

import static java.lang.Math.max;
import static java.lang.Math.min;
import static java.util.stream.Collectors.toList;
import static org.ethereum.beacon.core.spec.SignatureDomains.ATTESTATION;

import java.util.ArrayList;
import java.util.Arrays;
import java.util.Collections;
import java.util.Comparator;
import java.util.List;
import java.util.Optional;
import java.util.function.Function;
import java.util.function.Supplier;
import java.util.stream.Collectors;
import java.util.stream.IntStream;
import org.ethereum.beacon.core.BeaconBlock;
import org.ethereum.beacon.core.BeaconState;
import org.ethereum.beacon.core.MutableBeaconState;
import org.ethereum.beacon.core.operations.Attestation;
import org.ethereum.beacon.core.operations.CasperSlashing;
import org.ethereum.beacon.core.operations.attestation.AttestationData;
import org.ethereum.beacon.core.operations.attestation.AttestationDataAndCustodyBit;
import org.ethereum.beacon.core.operations.deposit.DepositData;
import org.ethereum.beacon.core.operations.deposit.DepositInput;
import org.ethereum.beacon.core.operations.slashing.SlashableVoteData;
import org.ethereum.beacon.core.spec.ChainSpec;
import org.ethereum.beacon.core.spec.SignatureDomains;
import org.ethereum.beacon.core.spec.ValidatorRegistryDeltaFlags;
import org.ethereum.beacon.core.spec.ValidatorStatusFlags;
import org.ethereum.beacon.core.state.ForkData;
import org.ethereum.beacon.core.state.ShardCommittee;
import org.ethereum.beacon.core.state.ValidatorRecord;
import org.ethereum.beacon.core.state.ValidatorRegistryDeltaBlock;
import org.ethereum.beacon.core.types.BLSPubkey;
import org.ethereum.beacon.core.types.BLSSignature;
import org.ethereum.beacon.core.types.EpochNumber;
import org.ethereum.beacon.core.types.Gwei;
import org.ethereum.beacon.core.types.Millis;
import org.ethereum.beacon.core.types.ShardNumber;
import org.ethereum.beacon.core.types.SlotNumber;
import org.ethereum.beacon.core.types.Time;
import org.ethereum.beacon.core.types.Times;
import org.ethereum.beacon.core.types.ValidatorIndex;
import org.ethereum.beacon.crypto.BLS381;
import org.ethereum.beacon.crypto.BLS381.PublicKey;
import org.ethereum.beacon.crypto.BLS381.Signature;
import org.ethereum.beacon.crypto.Hashes;
import org.ethereum.beacon.crypto.MessageParameters;
import org.ethereum.beacon.ssz.Hasher;
import tech.pegasys.artemis.ethereum.core.Hash32;
import tech.pegasys.artemis.util.bytes.Bytes3;
import tech.pegasys.artemis.util.bytes.Bytes32;
import tech.pegasys.artemis.util.bytes.Bytes32s;
import tech.pegasys.artemis.util.bytes.Bytes8;
import tech.pegasys.artemis.util.bytes.BytesValue;
import tech.pegasys.artemis.util.collections.ReadList;
import tech.pegasys.artemis.util.uint.UInt64;
import tech.pegasys.artemis.util.uint.UInt64s;

/**
 * https://github.com/ethereum/eth2.0-specs/blob/master/specs/core/0_beacon-chain.md#helper-functions
 */
public class SpecHelpers {
  private final ChainSpec spec;
  private final Hasher<Hash32> objectHasher;

  /* Uses Hash32.ZERO as a stub for objectHasher */
  public SpecHelpers(ChainSpec spec) {
    this.spec = spec;
    this.objectHasher = input -> Hash32.ZERO;
  }

  /** Builds objectHasher with {@link #hash(BytesValue)} as data hash function in objectHasher */
  public SpecHelpers(
      ChainSpec spec, Function<Function<BytesValue, Hash32>, Hasher<Hash32>> objectHasherBuilder) {
    this.spec = spec;
    this.objectHasher = objectHasherBuilder.apply(this::hash);
  }

  public SpecHelpers(ChainSpec spec, Hasher<Hash32> objectHasher) {
    this.spec = spec;
    this.objectHasher = objectHasher;
  }

  public ChainSpec getChainSpec() {
    return spec;
  }

  public Hash32 hash(BytesValue data) {
    return Hashes.keccak256(data);
  }

  /*
    def get_committee_count_per_slot(active_validator_count: int) -> int:
    return max(
          1,
          min(
              SHARD_COUNT // EPOCH_LENGTH,
    active_validator_count // EPOCH_LENGTH// TARGET_COMMITTEE_SIZE,
          )
      )
   */
  int get_committee_count_per_slot(int active_validator_count) {
    return max(1,
        min(
            spec.getShardCount()
                .dividedBy(spec.getEpochLength()).getIntValue(),
            UInt64.valueOf(active_validator_count)
                .dividedBy(spec.getEpochLength())
                .dividedBy(spec.getTargetCommitteeSize().getValue())
                .getIntValue()
        ));
  }

  /*
      def get_previous_epoch_committee_count_per_slot(state: BeaconState) -> int:
        previous_active_validators = get_active_validator_indices(state.validator_registry, state.previous_epoch_calculation_slot)
        return get_committee_count_per_slot(len(previous_active_validators))
   */
  public int get_previous_epoch_committee_count_per_slot(BeaconState state) {
    List<ValidatorIndex> previous_active_validators = get_active_validator_indices(
        state.getValidatorRegistry(),
        state.getPreviousEpochCalculationSlot());
    return get_committee_count_per_slot(previous_active_validators.size());
  }

  /*
    def get_current_epoch_committee_count_per_slot(state: BeaconState) -> int:
        current_active_validators = get_active_validator_indices(validators, state.current_epoch_calculation_slot)
        return get_committee_count_per_slot(len(current_active_validators))
   */
  public int get_current_epoch_committee_count_per_slot(BeaconState state) {
    List<ValidatorIndex> previous_active_validators = get_active_validator_indices(
        state.getValidatorRegistry(),
        state.getCurrentEpochCalculationSlot());
    return get_committee_count_per_slot(previous_active_validators.size());
  }

  /*
    Returns the list of ``(committee, shard)`` tuples for the ``slot``.
   */
  public List<ShardCommittee> get_shard_committees_at_slot(BeaconState state, SlotNumber slot) {
    SlotNumber state_epoch_slot = state.getSlot().minus(state.getSlot().modulo(spec.getEpochLength()));
    assertTrue(state_epoch_slot.lessEqual(slot.plus(spec.getEpochLength())));
    assertTrue(slot.less(state_epoch_slot.plus(spec.getEpochLength())));

    //    offset = slot % EPOCH_LENGTH
    SlotNumber offset = slot.modulo(spec.getEpochLength());

    //    if slot < state_epoch_slot:
    int committees_per_slot;
    List<List<ValidatorIndex>> shuffling;
    ShardNumber slot_start_shard;
    if (slot.less(state_epoch_slot)) {
      //      committees_per_slot = get_previous_epoch_committees_per_slot(state)
      committees_per_slot = get_previous_epoch_committee_count_per_slot(state);
      //      shuffling = get_shuffling(state.previous_epoch_randao_mix,
      //          state.validator_registry,
      //          state.previous_epoch_calculation_slot)
      shuffling = get_shuffling(state.getPreviousEpochRandaoMix(),
          state.getValidatorRegistry(),
          state.getPreviousEpochCalculationSlot());
          //      slot_start_shard = (state.previous_epoch_start_shard + committees_per_slot * offset) % SHARD_COUNT
      slot_start_shard = state.getPreviousEpochStartShard()
          .plusModulo(offset.times(committees_per_slot), spec.getShardCount());
    //    else:
    } else {
      //      committees_per_slot = get_current_epoch_committees_per_slot(state)
      committees_per_slot = get_current_epoch_committee_count_per_slot(state);
      //      shuffling = get_shuffling(state.current_epoch_randao_mix,
      //          state.validator_registry,
      //          state.current_epoch_calculation_slot)
      shuffling = get_shuffling(state.getCurrentEpochRandaoMix(),
          state.getValidatorRegistry(),
          state.getCurrentEpochCalculationSlot());
      //      slot_start_shard = (state.current_epoch_start_shard + committees_per_slot * offset) % SHARD_COUNT
      slot_start_shard = state.getCurrentEpochStartShard()
          .plusModulo(offset.times(committees_per_slot), spec.getShardCount());
    }

    //    return [
    //    (shuffling[committees_per_slot * offset + i], (slot_start_shard + i) % SHARD_COUNT)
    //    for i in range(committees_per_slot)
    //    ]
    List<ShardCommittee> ret = new ArrayList<>();
    for (int i = 0; i < committees_per_slot; i++) {
      List<ValidatorIndex> shuffling1 = shuffling.get(offset.times(committees_per_slot).plus(i).getIntValue());
      ret.add(new ShardCommittee(shuffling1, slot_start_shard.plusModulo(i, spec.getShardCount())));
    }
    return ret;
}

  /*
   first_committee = get_shard_committees_at_slot(state, slot)[0].committee
   return first_committee[slot % len(first_committee)]
  */
  public ValidatorIndex get_beacon_proposer_index(BeaconState state, SlotNumber slot) {
    List<ValidatorIndex> first_committee =
        get_shard_committees_at_slot(state, slot).get(0).getCommittee();
    return get_beacon_proposer_index_in_committee(first_committee, slot);
  }

  public ValidatorIndex get_beacon_proposer_index_in_committee(
      List<ValidatorIndex> committee, SlotNumber slot) {
    return committee.get(slot.modulo(committee.size()).getIntValue());
  }

  /*
   def is_active_validator(validator: ValidatorRecord, slot: int) -> bool:
   """
   Checks if ``validator`` is active.
   """
   return validator.activation_slot <= slot < validator.exit_slot
  */
  public boolean is_active_validator(ValidatorRecord validator, SlotNumber slot) {
    return validator.getActivationSlot().lessEqual(slot)
        && slot.less(validator.getExitSlot());
  }

  /*
   def get_active_validator_indices(validators: [ValidatorRecord], slot: int) -> List[int]:
   """
   Gets indices of active validators from ``validators``.
   """
   return [i for i, v in enumerate(validators) if is_active_validator(v, slot)]
  */
  public List<ValidatorIndex>  get_active_validator_indices(
      ReadList<ValidatorIndex, ValidatorRecord> validators, SlotNumber slotNumber) {
    ArrayList<ValidatorIndex> ret = new ArrayList<>();
    for (ValidatorIndex i : validators.size()) {
      if (is_active_validator(validators.get(i), slotNumber)) {
        ret.add(i);
      }
    }
    return ret;
  }

  /*
      def get_randao_mix(state: BeaconState, slot: int) -> Hash32:
          """
          Returns the randao mix at a recent ``slot``.
          """
          assert state.slot < slot + LATEST_RANDAO_MIXES_LENGTH
          assert slot <= state.slot
          return state.latest_randao_mixes[slot % LATEST_RANDAO_MIXES_LENGTH]
    */
  public Hash32 get_randao_mix(BeaconState state, SlotNumber slot) {
    assertTrue(state.getSlot().less(slot.plus(spec.getLatestRandaoMixesLength())));
    assertTrue(slot.lessEqual(state.getSlot()));
    return state.getLatestRandaoMixes().get(
        slot.modulo(spec.getLatestRandaoMixesLength()));
  }

  /*
   def shuffle(values: List[Any], seed: Hash32) -> List[Any]:
   """
   Returns the shuffled ``values`` with ``seed`` as entropy.
   """
  */
  public <T> List<T> shuffle(List<T> values, Hash32 seed) {

    //    values_count = len(values)
    int values_count = values.size();

    //    # Entropy is consumed from the seed in 3-byte (24 bit) chunks.
    //        rand_bytes = 3
    //    # The highest possible result of the RNG.
    //        rand_max = 2 ** (rand_bytes * 8) - 1
    int rand_bytes = 3;
    int rand_max = 1 << (rand_bytes * 8 - 1);

    //    # The range of the RNG places an upper-bound on the size of the list that
    //    # may be shuffled. It is a logic error to supply an oversized list.
    //    assert values_count < rand_max
    assertTrue(values_count < rand_max);

    //    output = [x for x in values]
    //    source = seed
    //    index = 0
    List<T> output = new ArrayList<>(values);
    Hash32 source = seed;
    int index = 0;

    //    while index < values_count - 1:
    while (index < values_count - 1) {
      //    # Re-hash the `source` to obtain a new pattern of bytes.
      //    source = hash(source)
      source = hash(source);

      //    # Iterate through the `source` bytes in 3-byte chunks.
      //    for position in range(0, 32 - (32 % rand_bytes), rand_bytes):
      for (int position = 0; position < 32 - (32 % rand_bytes); position += rand_bytes) {
        //    # Determine the number of indices remaining in `values` and exit
        //    # once the last index is reached.
        //    remaining = values_count - index
        //    if remaining == 1:
        //        break
        int remaining = values_count - index;
        if (remaining == 1) {
          break;
        }

        //    # Read 3-bytes of `source` as a 24-bit big-endian integer.
        //    sample_from_source = int.from_bytes(source[position:position + rand_bytes], 'big')
        int sample_from_source = Bytes3.wrap(source, position).asUInt24BigEndian().getValue();

        //    # Sample values greater than or equal to `sample_max` will cause
        //    # modulo bias when mapped into the `remaining` range.
        //    sample_max = rand_max - rand_max % remaining
        int sample_max = rand_max - rand_max % remaining;

        //    # Perform a swap if the consumed entropy will not cause modulo bias.
        //    if sample_from_source < sample_max:
        if (sample_from_source < sample_max) {
          //    # Select a replacement index for the current index.
          //    replacement_position = (sample_from_source % remaining) + index
          int replacement_position = (sample_from_source % remaining) + index;
          //    # Swap the current index with the replacement index.
          //    output[index], output[replacement_position] = output[replacement_position], output[index]
          //    index += 1
          Collections.swap(output, index, replacement_position);
          index += 1;
        }
        //    else:
        //        # The sample causes modulo bias. A new sample should be read.
        //        pass
      }
    }

    return output;
  }

  /*
   def split(values: List[Any], split_count: int) -> List[Any]:
   """
   Splits ``values`` into ``split_count`` pieces.
   """
   list_length = len(values)
   return [
       values[(list_length * i // split_count): (list_length * (i + 1) // split_count)]
       for i in range(split_count)
   ]
  */
  public <T> List<List<T>> split(List<T> values, int split_count) {
    List<List<T>> ret = new ArrayList<>();
    for (int i = 0; i < split_count; i++) {
      int fromIdx = values.size() * i / split_count;
      int toIdx = min(values.size() * (i + 1) / split_count, values.size());
      ret.add(values.subList(fromIdx, toIdx));
    }
    return ret;
  }

  //  def get_shuffling(randao_mix: Hash32,
  //              validators: List[ValidatorRecord],
  //              slot: int) -> List[List[int]]
  //  """
  //  Shuffles ``validators`` into shard committees seeded by ``seed`` and ``slot``.
  //  Returns a list of ``EPOCH_LENGTH * committees_per_slot`` committees where each
  //  committee is itself a list of validator indices.
  //  """
  public List<List<ValidatorIndex>> get_shuffling(Hash32 _seed,
                               ReadList<ValidatorIndex, ValidatorRecord> validators,
                               SlotNumber _slot) {


    //
    //      # Normalizes slot to start of epoch boundary
    //  slot -= slot % EPOCH_LENGTH
    SlotNumber slot = _slot.minus(_slot.modulo(spec.getEpochLength()));
    //      active_validator_indices = get_active_validator_indices(validators, slot)
    List<ValidatorIndex>  active_validator_indices = get_active_validator_indices(validators, slot);
    //      committees_per_slot = get_committee_count_per_slot(len(active_validator_indices))
    int committees_per_slot = get_committee_count_per_slot(active_validator_indices.size());

    //      # Shuffle
    //      seed = xor(seed, bytes32(slot))
    Hash32 seed = Hash32.wrap(Bytes32s.xor(_seed, Bytes32.leftPad(slot.toBytesBigEndian())));

    //  shuffled_active_validator_indices = shuffle(active_validator_indices, seed)
    List<ValidatorIndex> shuffled_active_validator_indices = shuffle(active_validator_indices, seed);
    //    # Split the shuffled list into epoch_length * committees_per_slot pieces
    //    return split(shuffled_active_validator_indices, committees_per_slot * EPOCH_LENGTH)
    return split(shuffled_active_validator_indices,
        spec.getEpochLength()
            .times(committees_per_slot)
            .getIntValue());
  }

  /*
    def merkle_root(values):
    """
    Merkleize ``values`` (where ``len(values)`` is a power of two) and return the Merkle root.
    """
    o = [0] * len(values) + values
    for i in range(len(values) - 1, 0, -1):
        o[i] = hash(o[i * 2] + o[i * 2 + 1])
    return o[1]
   */
  public Hash32 merkle_root(List<? extends BytesValue> values) {
    assertTrue(Integer.bitCount(values.size()) == 1);
    BytesValue[] o = new BytesValue[values.size() * 2];
    for (int i = 0; i < values.size(); i++) {
      o[i + values.size()] = values.get(i);
    }
    for (int i = values.size() - 1; i > 0; i--) {
      o[i] = hash(BytesValue.wrap(o[i * 2], o[i * 2 + 1]));
    }
    return (Hash32) o[1];
  }

  public Hash32 merkle_root(ReadList<?, ? extends BytesValue> values) {
    return merkle_root(values.listCopy());
  }

  /*
   get_effective_balance(state: State, index: int) -> int:
     """
     Returns the effective balance (also known as "balance at stake") for a ``validator`` with the given ``index``.
     """
     return min(state.validator_balances[index], MAX_DEPOSIT * GWEI_PER_ETH)
  */
  public Gwei get_effective_balance(BeaconState state, ValidatorIndex validatorIdx) {
    return UInt64s.min(
        state.getValidatorBalances().get(validatorIdx),
        spec.getMaxDeposit());
  }

  /*
    def integer_squareroot(n: int) -> int:
    """
    The largest integer ``x`` such that ``x**2`` is less than ``n``.
    """
    assert n >= 0
    x = n
    y = (x + 1) // 2
    while y < x:
        x = y
        y = (x + n // x) // 2
    return x
   */
  public UInt64 integer_squareroot(UInt64 n) {
    UInt64 x = n;
    UInt64 y = x.increment().dividedBy(2);
    while (y.compareTo(x) < 0) {
      x = y;
      y = x.plus(n.dividedBy(x)).dividedBy(2);
    }
    return x;
  }

/*
    def validate_proof_of_possession(state: BeaconState,
                                     pubkey: int,
                                     proof_of_possession: bytes,
                                     withdrawal_credentials: Hash32) -> bool:
        proof_of_possession_data = DepositInput(
            pubkey=pubkey,
            withdrawal_credentials=withdrawal_credentials,
            proof_of_possession=EMPTY_SIGNATURE,
        )

        return bls_verify(
            pubkey=pubkey,
            message=hash_tree_root(proof_of_possession_data),
            signature=proof_of_possession,
            domain=get_domain(
                state.fork,
                state.slot,
                DOMAIN_DEPOSIT,
            )
        )
 */
  public boolean validate_proof_of_possession(
      MutableBeaconState state,
      BLSPubkey pubkey,
      BLSSignature proof_of_possession,
      Hash32 withdrawal_credentials) {

    DepositInput deposit_input = new DepositInput(pubkey, withdrawal_credentials, spec.getEmptySignature());

    return bls_verify(
        pubkey,
        hash_tree_root(deposit_input),
        proof_of_possession,
        get_domain(state.getForkData(), state.getSlot(), SignatureDomains.DEPOSIT));
  }

  /*
  def process_deposit(state: BeaconState,
                    pubkey: int,
                    amount: int,
                    proof_of_possession: bytes,
                    withdrawal_credentials: Hash32) -> None:
    """
    Process a deposit from Ethereum 1.0.
    Note that this function mutates ``state``.
    """
    */
  public ValidatorIndex process_deposit(
      MutableBeaconState state,
      BLSPubkey pubkey,
      Gwei amount,
      BLSSignature proof_of_possession,
      Hash32 withdrawal_credentials) {

    //  # Validate the given `proof_of_possession`
    //  assert validate_proof_of_possession(
    //      state,
    //      pubkey,
    //      proof_of_possession,
    //      withdrawal_credentials,
    //      )
    assertTrue(
        validate_proof_of_possession(
            state,
            pubkey,
            proof_of_possession,
            withdrawal_credentials));

    //  validator_pubkeys = [v.pubkey for v in state.validator_registry]
    ValidatorIndex index = null;
    for (ValidatorIndex i : state.getValidatorRegistry().size()) {
      if (state.getValidatorRegistry().get(i).getPubKey().equals(pubkey)) {
        index = i;
        break;
      }
    }

    //  if pubkey not in validator_pubkeys:
    if (index == null) {
      //  # Add new validator
      //  validator = Validator(
      //    pubkey=pubkey,
      //    withdrawal_credentials=withdrawal_credentials,
      //    proposer_slots=0,
      //    activation_slot=FAR_FUTURE_SLOT,
      //    exit_slot=FAR_FUTURE_SLOT,
      //    withdrawal_slot=FAR_FUTURE_SLOT,
      //    penalized_slot=FAR_FUTURE_SLOT,
      //    exit_count=0,
      //    status_flags=0,
      //    custody_commitment=custody_commitment,
      //    latest_custody_reseed_slot=GENESIS_SLOT,
      //    penultimate_custody_reseed_slot=GENESIS_SLOT,
      //  )
      ValidatorRecord validator = new ValidatorRecord(
          pubkey,
          withdrawal_credentials,
          SlotNumber.of(0),
          spec.getFarFutureSlot(),
          spec.getFarFutureSlot(),
          spec.getFarFutureSlot(),
          spec.getFarFutureSlot(),
          UInt64.ZERO,
          UInt64.ZERO,
          spec.getGenesisSlot(),
          spec.getGenesisSlot());

      //  # Note: In phase 2 registry indices that has been withdrawn for a long time will be recycled.
      //  index = len(state.validator_registry)
      index = state.getValidatorRegistry().size();
      //  state.validator_registry.append(validator)
      state.getValidatorRegistry().add(validator);
      //  state.validator_balances.append(amount)
      state.getValidatorBalances().add(amount);
    } else {
      //  # Increase balance by deposit amount
      //  index = validator_pubkeys.index(pubkey)
      //  assert state.validator_registry[index].withdrawal_credentials == withdrawal_credentials
      assertTrue(state.getValidatorRegistry().get(index).getWithdrawalCredentials()
          .equals(withdrawal_credentials));
      //  state.validator_balances[index] += amount
      state.getValidatorBalances().update(index, balance -> balance.plus(amount));
    }
    return index;
  }

  /*
    def activate_validator(state: BeaconState, index: int, genesis: bool) -> None:
      validator = state.validator_registry[index]

      validator.activation_slot = GENESIS_SLOT if genesis else (state.slot + ENTRY_EXIT_DELAY)
      state.validator_registry_delta_chain_tip = hash_tree_root(
          ValidatorRegistryDeltaBlock(
              latest_registry_delta_root=state.validator_registry_delta_chain_tip,
              validator_index=index,
              pubkey=validator.pubkey,
              slot=validator.activation_slot,
              flag=ACTIVATION,
          )
      )
   */
  public void activate_validator(MutableBeaconState state, ValidatorIndex index, boolean genesis) {
    SlotNumber activationSlot = genesis ?
        spec.getGenesisSlot() :
        state.getSlot().plus(spec.getEntryExitDelay());
    state.getValidatorRegistry().update(index,
        v -> v.builder().withActivationSlot(activationSlot).build());

    ValidatorRecord validator = state.getValidatorRegistry().get(index);
    state.setValidatorRegistryDeltaChainTip(hash_tree_root(
        new ValidatorRegistryDeltaBlock(
            state.getValidatorRegistryDeltaChainTip(),
            index,
            validator.getPubKey(),
            validator.getActivationSlot(),
            ValidatorRegistryDeltaFlags.ACTIVATION
        )
    ));
  }

  /*
    def penalize_validator(state: BeaconState, index: int) -> None:
      exit_validator(state, index)
      validator = state.validator_registry[index]
      state.latest_penalized_exit_balances[(state.slot // EPOCH_LENGTH) % LATEST_PENALIZED_EXIT_LENGTH]
          += get_effective_balance(state, index)

      whistleblower_index = get_beacon_proposer_index(state, state.slot)
      whistleblower_reward = get_effective_balance(state, index) // WHISTLEBLOWER_REWARD_QUOTIENT
      state.validator_balances[whistleblower_index] += whistleblower_reward
      state.validator_balances[index] -= whistleblower_reward
      validator.penalized_slot = state.slot
    */
  public void penalize_validator(MutableBeaconState state, ValidatorIndex index) {
    exit_validator(state, index);
    EpochNumber exitBalanceIdx = state.getSlot()
        .dividedBy(spec.getEpochLength())
        .modulo(spec.getLatestPenalizedExitLength());
    state.getLatestPenalizedExitBalances().update(
        exitBalanceIdx,
        balance -> balance.plus(get_effective_balance(state, index)));

    ValidatorIndex whistleblower_index = get_beacon_proposer_index(state, state.getSlot());
    Gwei whistleblower_reward = get_effective_balance(state, index)
            .dividedBy(spec.getWhistleblowerRewardQuotient());
    state.getValidatorBalances().update(whistleblower_index,
        oldVal -> oldVal.plus(whistleblower_reward));
    state.getValidatorBalances().update(index,
        oldVal -> oldVal.minus(whistleblower_reward));
    state.getValidatorRegistry().update(index,
        v -> v.builder().withPenalizedSlot(state.getSlot()).build());
  }

  /*
   def initiate_validator_exit(state: BeaconState, index: int) -> None:
     validator = state.validator_registry[index]
     validator.status_flags |= INITIATED_EXIT
  */
  public void initiate_validator_exit(MutableBeaconState state, ValidatorIndex index) {
    state.getValidatorRegistry().update(index,
        v -> v.builder().withStatusFlags(
            flags -> flags.or(ValidatorStatusFlags.INITIATED_EXIT)).build());
  }

  /*
    def exit_validator(state: BeaconState, index: int) -> None:
      validator = state.validator_registry[index]

      # The following updates only occur if not previous exited
      if validator.exit_slot <= state.slot + ENTRY_EXIT_DELAY:
          return

      validator.exit_slot = state.slot + ENTRY_EXIT_DELAY

      state.validator_registry_exit_count += 1
      validator.exit_count = state.validator_registry_exit_count
      state.validator_registry_delta_chain_tip = hash_tree_root(
          ValidatorRegistryDeltaBlock(
              latest_registry_delta_root=state.validator_registry_delta_chain_tip,
              validator_index=index,
              pubkey=validator.pubkey,
              slot=validator.exit_slot,
              flag=EXIT,
          )
      )
   */
  public void exit_validator(MutableBeaconState state, ValidatorIndex index) {
    ValidatorRecord validator = state.getValidatorRegistry().get(index);
    if (validator.getExitSlot().lessEqual(
        state.getSlot().plus(spec.getEntryExitDelay()))) {
      return;
    }

    state.setValidatorRegistryExitCount(state.getValidatorRegistryExitCount().increment());
    ValidatorRecord validatorNew = state.getValidatorRegistry().update(index, v ->
      v.builder()
        .withExitSlot(state.getSlot().plus(spec.getEntryExitDelay()))
        .withExitCount(state.getValidatorRegistryExitCount())
      .build());

    state.setValidatorRegistryDeltaChainTip(hash_tree_root(
        new ValidatorRegistryDeltaBlock(
            state.getValidatorRegistryDeltaChainTip(),
            index,
            validatorNew.getPubKey(),
            validatorNew.getExitSlot(),
            ValidatorRegistryDeltaFlags.EXIT
        )
    ));
  }

  /*
    def update_validator_registry(state: BeaconState) -> None:
      """
      Update validator registry.
      Note that this function mutates ``state``.
      """
   */
  public void update_validator_registry(MutableBeaconState state) {
    //    # The active validators
    //    active_validator_indices =
    //          get_active_validator_indices(state.validator_registry, state.slot)
    List<ValidatorIndex> active_validator_indices = get_active_validator_indices(
        state.getValidatorRegistry(), state.getSlot());

    //      # The total effective balance of active validators
    //      total_balance =
    //          sum([get_effective_balance(state, i) for i in active_validator_indices])
    Gwei total_balance = Gwei.ZERO;
    for (ValidatorIndex i : active_validator_indices) {
      total_balance = total_balance.plus(get_effective_balance(state, i));
    }

    //    # The maximum balance churn in Gwei (for deposits and exits separately)
    //    max_balance_churn = max(
    //        MAX_DEPOSIT_AMOUNT,
    //        total_balance // (2 * MAX_BALANCE_CHURN_QUOTIENT)
    //    )
    Gwei max_balance_churn = UInt64s.max(spec.getMaxDeposit(),
        total_balance.dividedBy(spec.getMaxBalanceChurnQuotient().times(2)));

    //    # Activate validators within the allowable balance churn
    //    balance_churn = 0
    //    for index, validator in enumerate(state.validator_registry):
    Gwei balance_churn = Gwei.ZERO;
    for (ValidatorIndex index : state.getValidatorRegistry().size()) {
      ValidatorRecord validator = state.getValidatorRegistry().get(index);
      //    if validator.activation_slot > state.slot + ENTRY_EXIT_DELAY
      //       and state.validator_balances[index] >= MAX_DEPOSIT_AMOUNT:
      if (validator.getActivationSlot().greater(
              state.getSlot().plus(spec.getEntryExitDelay()))
          && state.getValidatorBalances().get(index).greaterEqual(
              spec.getMaxDeposit())) {

        //    # Check the balance churn would be within the allowance
        //    balance_churn += get_effective_balance(state, index)
        balance_churn = balance_churn.plus(get_effective_balance(state, index));

        //    if balance_churn > max_balance_churn:
        //      break
        if (balance_churn.greater(max_balance_churn)) {
          break;
        }

        //    # Activate validator
        //    activate_validator(state, index, False)
        activate_validator(state, index, false);
      }
    }
    //    # Exit validators within the allowable balance churn
    //     balance_churn = 0
    balance_churn = Gwei.ZERO;
    //    for index, validator in enumerate(state.validator_registry):
    for (ValidatorIndex index : state.getValidatorRegistry().size().iterateFromZero()) {
      ValidatorRecord validator = state.getValidatorRegistry().get(index);
      //        if validator.exit_slot > state.slot + ENTRY_EXIT_DELAY
      //                and validator.status_flags & INITIATED_EXIT:
      if (validator.getExitSlot().greater(
              state.getSlot().plus(spec.getEntryExitDelay()))
          && validator.getStatusFlags().or(ValidatorStatusFlags.INITIATED_EXIT).equals(
              validator.getStatusFlags())) {
        //   # Check the balance churn would be within the allowance
        //   balance_churn += get_effective_balance(state, index)
        balance_churn = balance_churn.plus(get_effective_balance(state, index));
        //   if balance_churn > max_balance_churn:
        //       break
        if (balance_churn.greater(max_balance_churn)) {
          break;
        }
        //   # Exit validator
        //   exit_validator(state, index)
        exit_validator(state, index);
      }
    }

    //    state.validator_registry_update_slot = state.slot
    //  FIXME check field name
    state.setValidatorRegistryLatestChangeSlot(state.getSlot());
  }

  /*
    def prepare_validator_for_withdrawal(state: BeaconState, index: int) -> None:
        validator = state.validator_registry[index]
        validator.status_flags |= WITHDRAWABLE
   */
  public void prepare_validator_for_withdrawal(MutableBeaconState state, ValidatorIndex index) {
    state.getValidatorRegistry().update(index, v -> v.builder()
        .withStatusFlags(flags -> flags.or(ValidatorStatusFlags.WITHDRAWABLE)).build());
  }

  /*
    def process_penalties_and_exits(state: BeaconState) -> None:
   */
  public void process_penalties_and_exits(MutableBeaconState state) {
    //    # The active validators
    //    active_validator_indices = get_active_validator_indices(state.validator_registry,
    // state.slot)
    List<ValidatorIndex> active_validator_indices = get_active_validator_indices(
        state.getValidatorRegistry(), state.getSlot());
    //    # The total effective balance of active validators
    //    total_balance = sum([get_effective_balance(state, i) for i in active_validator_indices])
    Gwei total_balance = active_validator_indices.stream()
        .map(i -> get_effective_balance(state, i))
        .reduce(Gwei::plus)
        .orElse(Gwei.ZERO);

    //    for index, validator in enumerate(state.validator_registry):
    for (ValidatorIndex index : state.getValidatorRegistry().size()) {
      ValidatorRecord validator = state.getValidatorRegistry().get(index);
      //    if (state.slot // EPOCH_LENGTH) == (validator.penalized_slot // EPOCH_LENGTH)
      //        + LATEST_PENALIZED_EXIT_LENGTH // 2:
      if (state.getSlot().dividedBy(spec.getEpochLength()).equals(
          validator.getPenalizedSlot()
              .dividedBy(spec.getEpochLength())
              .plus(spec.getLatestPenalizedExitLength().dividedBy(2))
      )) {

        //    e = (state.slot // EPOCH_LENGTH) % LATEST_PENALIZED_EXIT_LENGTH
        EpochNumber e = state.getSlot()
            .dividedBy(spec.getEpochLength())
            .modulo(spec.getLatestPenalizedExitLength());
        //    total_at_start = state.latest_penalized_balances[(e + 1) % LATEST_PENALIZED_EXIT_LENGTH]
        // FIXME latest_penalized_balances or latest_penalized_exit_balances
        Gwei total_at_start = state.getLatestPenalizedExitBalances().get(
            e.increment().modulo(spec.getLatestPenalizedExitLength()));
        //    total_at_end = state.latest_penalized_balances[e]
        Gwei total_at_end = state.getLatestPenalizedExitBalances().get(e);
        //    total_penalties = total_at_end - total_at_start
        Gwei total_penalties = total_at_end.minus(total_at_start);
        //    penalty = get_effective_balance(state, index) *
        //        min(total_penalties * 3, total_balance) // total_balance
        Gwei penalty = get_effective_balance(state, index)
            .mulDiv(UInt64s.min(total_penalties.times(3), total_balance), total_balance);
        //    state.validator_balances[index] -= penalty
        state.getValidatorBalances().update(index, balance -> balance.minus(penalty));
      }
    }

    /*
       def eligible(index):
           validator = state.validator_registry[index]
           if validator.penalized_slot <= state.slot:
               PENALIZED_WITHDRAWAL_TIME = LATEST_PENALIZED_EXIT_LENGTH * EPOCH_LENGTH // 2
               return state.slot >= validator.penalized_slot + PENALIZED_WITHDRAWAL_TIME
           else:
               return state.slot >= validator.exit_slot + MIN_VALIDATOR_WITHDRAWAL_TIME

       all_indices = list(range(len(state.validator_registry)))
       eligible_indices = filter(eligible, all_indices)
    */
    List<ValidatorIndex> eligible_indices = new ArrayList<>();
    for (ValidatorIndex index : state.getValidatorRegistry().size().iterateFromZero()) {
      ValidatorRecord validator = state.getValidatorRegistry().get(index);
      if (validator.getPenalizedSlot().lessEqual(state.getSlot())) {
        SlotNumber PENALIZED_WITHDRAWAL_TIME = SlotNumber.castFrom(
            spec.getLatestPenalizedExitLength()
            .times(spec.getEpochLength())
            .dividedBy(2));
        if (state.getSlot().greaterEqual(
                validator.getPenalizedSlot().plus(PENALIZED_WITHDRAWAL_TIME))) {
          eligible_indices.add(index);
        }
      } else {
        if (state.getSlot().greaterEqual(
          (validator.getExitSlot().plus(spec.getMinValidatorWithdrawalTime())))) {
          eligible_indices.add(index);
        }
      }
    }

    //    sorted_indices = sorted(eligible_indices,
    //          key=lambda index: state.validator_registry[index].exit_count)
    eligible_indices.sort(Comparator.comparingLong(i ->
        state.getValidatorRegistry().get(i).getExitCount().getValue()));
    List<ValidatorIndex> sorted_indices = eligible_indices;

    //    withdrawn_so_far = 0
    int withdrawn_so_far = 0;
    //    for index in sorted_indices:
    for (ValidatorIndex index : sorted_indices) {
      //    prepare_validator_for_withdrawal(state, index)
      prepare_validator_for_withdrawal(state, index);
      //    withdrawn_so_far += 1
      withdrawn_so_far++;
      //    if withdrawn_so_far >= MAX_WITHDRAWALS_PER_EPOCH:
      //      break
      if (withdrawn_so_far >= spec.getMaxWithdrawalsPerEpoch().getIntValue()) {
        break;
      }
    }
  }

  public Hash32 hash_tree_root(Object object) {
    return objectHasher.calc(object);
  }

  public boolean bls_verify(BLSPubkey publicKey, Hash32 message, BLSSignature signature, Bytes8 domain) {
    PublicKey blsPublicKey = PublicKey.create(publicKey);
    return bls_verify(blsPublicKey, message, signature, domain);
  }

  public boolean bls_verify(
      PublicKey blsPublicKey, Hash32 message, BLSSignature signature, Bytes8 domain) {
    MessageParameters messageParameters = MessageParameters.create(message, domain);
    Signature blsSignature = Signature.create(signature);
    return BLS381.verify(messageParameters, blsSignature, blsPublicKey);
  }

  public boolean bls_verify_multiple(
      List<PublicKey> publicKeys, List<Hash32> messages, BLSSignature signature, Bytes8 domain) {
    List<MessageParameters> messageParameters =
        messages.stream()
            .map(hash -> MessageParameters.create(hash, domain))
            .collect(Collectors.toList());
    Signature blsSignature = Signature.create(signature);
    return BLS381.verifyMultiple(messageParameters, blsSignature, publicKeys);
  }

  public PublicKey bls_aggregate_pubkeys(List<BLSPubkey> publicKeysBytes) {
    List<PublicKey> publicKeys =
        publicKeysBytes.stream().map(PublicKey::create).collect(toList());
    return PublicKey.aggregate(publicKeys);
  }

  public UInt64 get_fork_version(ForkData forkData, SlotNumber slot) {
    if (slot.less(forkData.getForkSlot())) {
      return forkData.getPreForkVersion();
    } else {
      return forkData.getPostForkVersion();
    }
  }

  public Bytes8 get_domain(ForkData forkData, SlotNumber slot, UInt64 domainType) {
    return get_fork_version(forkData, slot).shl(32).plus(domainType).toBytes8();
  }

  public List<ValidatorIndex> custodyIndexIntersection(CasperSlashing slashing) {
    return intersection(
        indices(slashing.getSlashableVoteData1().getCustodyBit0Indices(),
            slashing.getSlashableVoteData1().getCustodyBit1Indices()),
        indices(slashing.getSlashableVoteData2().getCustodyBit0Indices(),
            slashing.getSlashableVoteData2().getCustodyBit1Indices())
    );
  }

  public List<ValidatorIndex> indices(List<ValidatorIndex> custodyBit0Indices, List<ValidatorIndex> custodyBit1Indices) {
    List<ValidatorIndex> indices = new ArrayList<>();
    indices.addAll(custodyBit0Indices);
    indices.addAll(custodyBit1Indices);
    return indices;
  }

  public List<ValidatorIndex> intersection(List<ValidatorIndex> indices1, List<ValidatorIndex> indices2) {
    List<ValidatorIndex> intersection = new ArrayList<>(indices1);
    intersection.retainAll(indices2);
    return intersection;
  }

  /*
   def is_double_vote(attestation_data_1: AttestationData,
                  attestation_data_2: AttestationData) -> bool
     """
     Assumes ``attestation_data_1`` is distinct from ``attestation_data_2``.
     Returns True if the provided ``AttestationData`` are slashable
     due to a 'double vote'.
     """
     target_epoch_1 = attestation_data_1.slot // EPOCH_LENGTH
     target_epoch_2 = attestation_data_2.slot // EPOCH_LENGTH
     return target_epoch_1 == target_epoch_2
  */
  public boolean is_double_vote(
      AttestationData attestation_data_1, AttestationData attestation_data_2) {
    EpochNumber target_epoch_1 = attestation_data_1.getSlot()
        .dividedBy(spec.getEpochLength());
    EpochNumber  target_epoch_2 = attestation_data_2.getSlot()
        .dividedBy(spec.getEpochLength());
    return target_epoch_1.equals(target_epoch_2);
  }

  /*
   def is_surround_vote(attestation_data_1: AttestationData,
                      attestation_data_2: AttestationData) -> bool:
     """
     Assumes ``attestation_data_1`` is distinct from ``attestation_data_2``.
     Returns True if the provided ``AttestationData`` are slashable
     due to a 'surround vote'.
     Note: parameter order matters as this function only checks
     that ``attestation_data_1`` surrounds ``attestation_data_2``.
     """
     source_epoch_1 = attestation_data_1.justified_slot // EPOCH_LENGTH
     source_epoch_2 = attestation_data_2.justified_slot // EPOCH_LENGTH
     target_epoch_1 = attestation_data_1.slot // EPOCH_LENGTH
     target_epoch_2 = attestation_data_2.slot // EPOCH_LENGTH
     return (
         (source_epoch_1 < source_epoch_2) and
         (source_epoch_2 + 1 == target_epoch_2) and
         (target_epoch_2 < target_epoch_1)
     )
  */
  public boolean is_surround_vote(
      AttestationData attestation_data_1, AttestationData attestation_data_2) {
    EpochNumber source_epoch_1 = attestation_data_1.getJustifiedSlot().dividedBy(spec.getEpochLength());
    EpochNumber source_epoch_2 = attestation_data_2.getJustifiedSlot().dividedBy(spec.getEpochLength());
    EpochNumber target_epoch_1 = attestation_data_1.getSlot().dividedBy(spec.getEpochLength());
    EpochNumber target_epoch_2 = attestation_data_2.getSlot().dividedBy(spec.getEpochLength());

    return (source_epoch_1.less(source_epoch_2))
        && (source_epoch_2.plus(1).equals(target_epoch_2))
        && (target_epoch_2.less(target_epoch_1));
  }

  /*
   def verify_slashable_vote_data(state: BeaconState, vote_data: SlashableVoteData) -> bool:
     if len(vote_data.custody_bit_0_indices) + len(vote_data.custody_bit_1_indices) > MAX_CASPER_VOTES:
         return False

     return bls_verify_multiple(
         pubkeys=[
             aggregate_pubkey([state.validators[i].pubkey for i in vote_data.custody_bit_0_indices]),
             aggregate_pubkey([state.validators[i].pubkey for i in vote_data.custody_bit_1_indices]),
         ],
         messages=[
             hash_tree_root(AttestationDataAndCustodyBit(vote_data.data, False)),
             hash_tree_root(AttestationDataAndCustodyBit(vote_data.data, True)),
         ],
         signature=vote_data.aggregate_signature,
         domain=get_domain(
             state.fork_data,
             vote_data.data.slot,
             DOMAIN_ATTESTATION,
         ),
     )
  */
  public boolean verify_slashable_vote_data(BeaconState state, SlashableVoteData vote_data) {
    if (vote_data.getCustodyBit0Indices().size() + vote_data.getCustodyBit1Indices().size()
        > spec.getMaxCasperVotes()) {
      return false;
    }

    List<BLSPubkey> pubKeys1 = mapIndicesToPubKeys(state, vote_data.getCustodyBit0Indices());
    List<BLSPubkey> pubKeys2 = mapIndicesToPubKeys(state, vote_data.getCustodyBit1Indices());

    return bls_verify_multiple(
        Arrays.asList(bls_aggregate_pubkeys(pubKeys1), bls_aggregate_pubkeys(pubKeys2)),
        Arrays.asList(
            hash_tree_root(new AttestationDataAndCustodyBit(vote_data.getData(), false)),
            hash_tree_root(new AttestationDataAndCustodyBit(vote_data.getData(), true))),
        vote_data.getAggregatedSignature(),
        get_domain(state.getForkData(), vote_data.getData().getSlot(), ATTESTATION));
  }

  /*
   def get_block_root(state: BeaconState,
                    slot: int) -> Hash32:
     """
     Returns the block root at a recent ``slot``.
     """
     assert state.slot <= slot + LATEST_BLOCK_ROOTS_LENGTH
     assert slot < state.slot
     return state.latest_block_roots[slot % LATEST_BLOCK_ROOTS_LENGTH]
  */
  public Hash32 get_block_root(BeaconState state, SlotNumber slot) {
    assertTrue(state.getSlot().lessEqual(slot.plus(spec.getLatestBlockRootsLength())));
    assertTrue(slot.less(state.getSlot()));
    return state.getLatestBlockRoots().get(slot.modulo(spec.getLatestBlockRootsLength()));
  }

  /*
   def get_attestation_participants(state: BeaconState,
                                  attestation_data: AttestationData,
                                  participation_bitfield: bytes) -> List[int]:
     """
     Returns the participant indices at for the ``attestation_data`` and ``participation_bitfield``.
     """

     # Find the committee in the list with the desired shard
     shard_committees = get_shard_committees_at_slot(state, attestation_data.slot)

     assert attestation.shard in [shard for _, shard in shard_committees]
     shard_committee = [committee for committee, shard in shard_committees if shard == attestation_data.shard][0]
     assert len(participation_bitfield) == (len(committee) + 7) // 8

     # Find the participating attesters in the committee
     participants = []
     for i, validator_index in enumerate(shard_committee):
         participation_bit = (participation_bitfield[i//8] >> (7 - (i % 8))) % 2
         if participation_bit == 1:
             participants.append(validator_index)
     return participants
  */
  public List<ValidatorIndex> get_attestation_participants(
      BeaconState state, AttestationData attestation_data, BytesValue participation_bitfield) {
    List<ShardCommittee> shard_committees =
        get_shard_committees_at_slot(state, attestation_data.getSlot());

    assertTrue(
        shard_committees.stream()
            .map(ShardCommittee::getShard)
            .collect(Collectors.toSet())
            .contains(attestation_data.getShard()));
    Optional<ShardCommittee> shard_committee =
        shard_committees.stream()
            .filter(committee -> committee.getShard().equals(attestation_data.getShard()))
            .findFirst();
    assertTrue(shard_committee.isPresent());
    List<ValidatorIndex> committee = shard_committee.get().getCommittee();
    assertTrue(participation_bitfield.size() == (committee.size() + 7) / 8);

    List<ValidatorIndex> participants = new ArrayList<>();
    for (int i = 0; i < committee.size(); i++) {
      ValidatorIndex validator_index = committee.get(i);
      int participation_bit = (participation_bitfield.get(i / 8) & 0xFF) >> ((7 - (i % 8)) % 2);
      if (participation_bit == 1) {
        participants.add(validator_index);
      }
    }

    return participants;
  }

  /*
    Let serialized_deposit_data be the serialized form of deposit.deposit_data.
    It should be 8 bytes for deposit_data.amount followed by 8 bytes for deposit_data.timestamp
    and then the DepositInput bytes. That is, it should match deposit_data in the Ethereum 1.0
    deposit contract of which the hash was placed into the Merkle tree.
   */
  public BytesValue serialized_deposit_data(DepositData data) {
    DepositInput input = data.getDepositInput();
    BytesValue inputBytes =
        input
            .getPubKey()
            .concat(input.getWithdrawalCredentials())
            .concat(input.getProofOfPossession());

    return data.getValue()
        .toBytesBigEndian()
        .concat(data.getTimestamp().toBytesBigEndian())
        .concat(inputBytes);
  }

  /*
   def verify_merkle_branch(leaf: Bytes32, branch: [Bytes32], depth: int, index: int, root: Bytes32) -> bool:
     value = leaf
     for i in range(depth):
         if index // (2**i) % 2:
             value = hash(branch[i] + value)
         else:
             value = hash(value + branch[i])
     return value == root
  */
  public boolean verify_merkle_branch(
      Hash32 leaf, List<Hash32> branch, UInt64 depth, UInt64 index, Hash32 root) {

    Hash32 value = leaf;
    for (int i : IntStream.range(0, depth.intValue()).toArray()) {
      if (index.dividedBy(UInt64.valueOf(1 << i)).modulo(UInt64.valueOf(2)).compareTo(UInt64.ZERO)
          > 0) {
        value = hash(branch.get(i).concat(value));
      } else {
        value = hash(value.concat(branch.get(i)));
      }
    }

    return value.equals(root);
  }

  public ValidatorIndex get_validator_index_by_pubkey(BeaconState state, BLSPubkey pubkey) {
    ValidatorIndex index = ValidatorIndex.MAX;
    for (ValidatorIndex i : state.getValidatorRegistry().size()) {
      if (state.getValidatorRegistry().get(i).getPubKey().equals(pubkey)) {
        index = i;
        break;
      }
    }

    return index;
  }

  public SlotNumber get_current_slot(BeaconState state) {
    Millis currentTime = Times.currentTimeMillis();
    assert state.getGenesisTime().less(currentTime.getSeconds());
    Time sinceGenesis = currentTime.getSeconds().minus(state.getGenesisTime());
    return SlotNumber.castFrom(sinceGenesis.dividedBy(spec.getSlotDuration()));
  }

  public boolean is_current_slot(BeaconState state) {
    return state.getSlot().equals(get_current_slot(state));
  }

  public Time get_slot_start_time(BeaconState state, SlotNumber slot) {
    return state.getGenesisTime().plus(spec.getSlotDuration().times(slot));
  }

  public Time get_slot_middle_time(BeaconState state, SlotNumber slot) {
    return get_slot_start_time(state, slot)
        .plus(spec.getSlotDuration().dividedBy(2));
  }

  /*
    def slot_to_epoch(slot: SlotNumber) -> EpochNumber:
        return slot // EPOCH_LENGTH
   */
  public EpochNumber slot_to_epoch(SlotNumber slot) {
    return slot.dividedBy(spec.getEpochLength());
  }
  /*
    def get_current_epoch(state: BeaconState) -> EpochNumber:
        return slot_to_epoch(state.slot)
   */
  public EpochNumber get_current_epoch(BeaconState state) {
    return slot_to_epoch(state.getSlot());
  }
  /*
    def get_epoch_start_slot(epoch: EpochNumber) -> SlotNumber:
      return epoch * EPOCH_LENGTH
   */
  public SlotNumber get_epoch_start_slot(EpochNumber epoch) {
    return epoch.mul(spec.getEpochLength());
  }

  public EpochNumber get_genesis_epoch() {
    return slot_to_epoch(spec.getGenesisSlot());
  }

  public void checkIndexRange(BeaconState state, ValidatorIndex index) {
    assertTrue(index.less(state.getValidatorRegistry().size()));
  }

  public void checkIndexRange(BeaconState state, List<ValidatorIndex> indices) {
    indices.forEach(index -> checkIndexRange(state, index));
  }

  public void checkShardRange(ShardNumber shard) {
    assertTrue(shard.less(spec.getShardCount()));
  }

  public List<BLSPubkey> mapIndicesToPubKeys(BeaconState state, List<ValidatorIndex> indices) {
    List<BLSPubkey> publicKeys = new ArrayList<>();
    for (ValidatorIndex index : indices) {
      checkIndexRange(state, index);
      publicKeys.add(state.getValidatorRegistry().get(index).getPubKey());
    }
    return publicKeys;
  }

  // def lmd_ghost(store, start):
  //    validators = start.state.validator_registry
  //    active_validators = [validators[i] for i in
  //                         get_active_validator_indices(validators, start.state.slot)]
  //    attestation_targets = [get_latest_attestation_target(store, validator)
  //                           for validator in active_validators]
  //    def get_vote_count(block):
  //        return len([target for target in attestation_targets if
  //                    get_ancestor(store, target, block.slot) == block])
  //
  //    head = start
  //    while 1:
  //        children = get_children(head)
  //        if len(children) == 0:
  //            return head
  //        head = max(children, key=get_vote_count)
  public BeaconBlock lmd_ghost(
      BeaconBlock startBlock,
      BeaconState state,
      Function<Hash32, Optional<BeaconBlock>> getBlock,
      Function<Hash32, List<BeaconBlock>> getChildrenBlocks,
      Function<ValidatorRecord, Optional<Attestation>> get_latest_attestation) {
    ReadList<ValidatorIndex, ValidatorRecord> validators = state.getValidatorRegistry();
    List<ValidatorIndex> active_validator_indices =
        get_active_validator_indices(validators, state.getSlot());

    List<ValidatorRecord> active_validators = new ArrayList<>();
    for (ValidatorIndex index : active_validator_indices) {
      active_validators.add(validators.get(index));
    }

    List<BeaconBlock> attestation_targets = new ArrayList<>();
    for (ValidatorRecord validatorRecord : active_validators) {
      get_latest_attestation_target(validatorRecord, get_latest_attestation, getBlock)
          .ifPresent(attestation_targets::add);
    }

    BeaconBlock head = startBlock;
    while (true) {
      List<BeaconBlock> children = getChildrenBlocks.apply(head.getHash());
      if (children.isEmpty()) {
        return head;
      } else {
        head =
            children.stream()
                .max(Comparator.comparingInt(o -> get_vote_count(o, attestation_targets, getBlock)))
                .get();
      }
    }
  }

  /**
   * Let get_latest_attestation_target(store, validator) be the target block in the attestation
   * get_latest_attestation(store, validator).
   *
   * @param get_latest_attestation Let get_latest_attestation(store, validator) be the attestation
   *     with the highest slot number in store from validator. If several such attestations exist,
   *     use the one the validator v observed first.
   */
  private Optional<BeaconBlock> get_latest_attestation_target(
      ValidatorRecord validatorRecord,
      Function<ValidatorRecord, Optional<Attestation>> get_latest_attestation,
      Function<Hash32, Optional<BeaconBlock>> getBlock) {
    Optional<Attestation> latest = get_latest_attestation.apply(validatorRecord);
    return latest.flatMap(at -> getBlock.apply(at.getData().getJustifiedBlockRoot()));
  }

  /**
   * def get_vote_count(block): return len([target for target in attestation_targets if
   * get_ancestor(store, target, block.slot) == block])
   */
  private int get_vote_count(
      BeaconBlock block,
      List<BeaconBlock> attestation_targets,
      Function<Hash32, Optional<BeaconBlock>> getBlock) {
    int res = 0;
    for (BeaconBlock target : attestation_targets) {
      if (get_ancestor(target, block.getSlot(), getBlock).equals(block)) {
        ++res;
      }
    }

    return res;
  }

  /**
   * Let get_ancestor(store, block, slot) be the ancestor of block with slot number slot. The
   * get_ancestor function can be defined recursively as def get_ancestor(store, block, slot):
   * return block if block.slot == slot else get_ancestor(store, store.get_parent(block), slot).
   */
  private BeaconBlock get_ancestor(
      BeaconBlock block, SlotNumber slot, Function<Hash32, Optional<BeaconBlock>> getBlock) {
    if (block.getSlot().equals(slot)) {
      return block;
    } else {
      return getBlock
          .apply(block.getParentRoot())
          .map(parent -> get_ancestor(parent, slot, getBlock))
          .get();
    }
  }

<<<<<<< HEAD
  /*
  def slot_to_epoch(slot: SlotNumber) -> EpochNumber:
    """
    Return the epoch number of the given ``slot``.
    """
    return slot // EPOCH_LENGTH
   */
  public UInt64 slot_to_epoch(UInt64 slot) {
    return slot.dividedBy(spec.getEpochLength());
  }

  /*
  def get_current_epoch(state: BeaconState) -> EpochNumber:
    """
    Return the current epoch of the given ``state``.
    """
    return slot_to_epoch(state.slot)
   */
  public UInt64 get_current_epoch(BeaconState state) {
    return slot_to_epoch(state.getSlot());
  }

  public static int safeInt(UInt64 uint) {
    long lVal = uint.getValue();
    assertTrue(lVal >= 0 && lVal < Integer.MAX_VALUE);
    return (int) lVal;
  }

  public static int safeInt(UInt24 uint) {
    int lVal = uint.getValue();
    assertTrue(lVal >= 0 && lVal < (1 << 24));
    return lVal;
  }

=======
>>>>>>> bf1675c6
  private static void assertTrue(boolean assertion) {
    if (!assertion) {
      throw new SpecAssertionFailed();
    }
  }

  public static class SpecAssertionFailed extends RuntimeException {}
}<|MERGE_RESOLUTION|>--- conflicted
+++ resolved
@@ -1359,43 +1359,6 @@
     }
   }
 
-<<<<<<< HEAD
-  /*
-  def slot_to_epoch(slot: SlotNumber) -> EpochNumber:
-    """
-    Return the epoch number of the given ``slot``.
-    """
-    return slot // EPOCH_LENGTH
-   */
-  public UInt64 slot_to_epoch(UInt64 slot) {
-    return slot.dividedBy(spec.getEpochLength());
-  }
-
-  /*
-  def get_current_epoch(state: BeaconState) -> EpochNumber:
-    """
-    Return the current epoch of the given ``state``.
-    """
-    return slot_to_epoch(state.slot)
-   */
-  public UInt64 get_current_epoch(BeaconState state) {
-    return slot_to_epoch(state.getSlot());
-  }
-
-  public static int safeInt(UInt64 uint) {
-    long lVal = uint.getValue();
-    assertTrue(lVal >= 0 && lVal < Integer.MAX_VALUE);
-    return (int) lVal;
-  }
-
-  public static int safeInt(UInt24 uint) {
-    int lVal = uint.getValue();
-    assertTrue(lVal >= 0 && lVal < (1 << 24));
-    return lVal;
-  }
-
-=======
->>>>>>> bf1675c6
   private static void assertTrue(boolean assertion) {
     if (!assertion) {
       throw new SpecAssertionFailed();
