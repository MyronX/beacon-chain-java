package org.ethereum.beacon.consensus.util;

import java.util.List;
import java.util.Map;
import java.util.Objects;
import java.util.concurrent.ConcurrentHashMap;
import java.util.function.Function;
import javax.annotation.Nonnull;
import org.ethereum.beacon.consensus.SpecHelpers;
import org.ethereum.beacon.consensus.hasher.ObjectHasher;
import org.ethereum.beacon.consensus.hasher.SSZObjectHasher;
import org.ethereum.beacon.core.BeaconState;
import org.ethereum.beacon.core.spec.SpecConstants;
import org.ethereum.beacon.core.types.BLSPubkey;
import org.ethereum.beacon.core.types.ValidatorIndex;
import org.ethereum.beacon.crypto.Hashes;
import org.ethereum.beacon.util.LRUCache;
import org.javatuples.Pair;
import tech.pegasys.artemis.ethereum.core.Hash32;
import tech.pegasys.artemis.util.bytes.Bytes32;
import tech.pegasys.artemis.util.bytes.BytesValue;
import tech.pegasys.artemis.util.uint.UInt64;

public class CachingSpecHelpers extends SpecHelpers {

  public static SpecHelpers createWithSSZHasher(@Nonnull SpecConstants constants) {
    Objects.requireNonNull(constants);

    Function<BytesValue, Hash32> hashFunction = Hashes::keccak256;
    ObjectHasher<Hash32> sszHasher = SSZObjectHasher.create(hashFunction);
    return new SpecHelpers(constants, hashFunction, sszHasher);
  }

  private final LRUCache<Pair<List<? extends UInt64>, Bytes32>, List<UInt64>> shufflerCache =
      new LRUCache<>(1024);
  private final LRUCache<Object, Hash32> hashTreeRootCache =
      new LRUCache<>(1024);
<<<<<<< HEAD
  private final LRUCache<Object, Hash32> signedRootCache =
      new LRUCache<>(1024);
=======
  private ValidatorIndex maxCachedIndex = ValidatorIndex.ZERO;
  private final Map<BLSPubkey, ValidatorIndex> pubkeyToIndexCache = new ConcurrentHashMap<>();
>>>>>>> e102cbaf

  public CachingSpecHelpers(SpecConstants constants,
      Function<BytesValue, Hash32> hashFunction,
      ObjectHasher<Hash32> objectHasher) {
    super(constants, hashFunction, objectHasher);
  }

  public List<UInt64> get_permuted_list(List<? extends UInt64> indices, Bytes32 seed) {
    return shufflerCache.get(
        Pair.with(indices, seed),
        k -> CachingSpecHelpers.super.get_permuted_list(k.getValue0(), k.getValue1()));
  }

  @Override
  public Hash32 hash_tree_root(Object object) {
    return hashTreeRootCache.get(object, CachingSpecHelpers.super::hash_tree_root);
  }

  @Override
<<<<<<< HEAD
  public Hash32 signed_root(Object object) {
    return signedRootCache.get(object, CachingSpecHelpers.super::signed_root);
=======
  public ValidatorIndex get_validator_index_by_pubkey(BeaconState state, BLSPubkey pubkey) {
    // relying on the fact that at index -> validator is invariant
    if (state.getValidatorRegistry().size().greater(maxCachedIndex)) {
      for (ValidatorIndex index : maxCachedIndex.iterateTo(state.getValidatorRegistry().size())) {
        pubkeyToIndexCache.put(state.getValidatorRegistry().get(index).getPubKey(), index);
      }
      maxCachedIndex = state.getValidatorRegistry().size();
    }
    return pubkeyToIndexCache.getOrDefault(pubkey, ValidatorIndex.MAX);
>>>>>>> e102cbaf
  }
}<|MERGE_RESOLUTION|>--- conflicted
+++ resolved
@@ -35,13 +35,10 @@
       new LRUCache<>(1024);
   private final LRUCache<Object, Hash32> hashTreeRootCache =
       new LRUCache<>(1024);
-<<<<<<< HEAD
   private final LRUCache<Object, Hash32> signedRootCache =
       new LRUCache<>(1024);
-=======
   private ValidatorIndex maxCachedIndex = ValidatorIndex.ZERO;
   private final Map<BLSPubkey, ValidatorIndex> pubkeyToIndexCache = new ConcurrentHashMap<>();
->>>>>>> e102cbaf
 
   public CachingSpecHelpers(SpecConstants constants,
       Function<BytesValue, Hash32> hashFunction,
@@ -61,10 +58,11 @@
   }
 
   @Override
-<<<<<<< HEAD
   public Hash32 signed_root(Object object) {
     return signedRootCache.get(object, CachingSpecHelpers.super::signed_root);
-=======
+  }
+
+  @Override
   public ValidatorIndex get_validator_index_by_pubkey(BeaconState state, BLSPubkey pubkey) {
     // relying on the fact that at index -> validator is invariant
     if (state.getValidatorRegistry().size().greater(maxCachedIndex)) {
@@ -74,6 +72,5 @@
       maxCachedIndex = state.getValidatorRegistry().size();
     }
     return pubkeyToIndexCache.getOrDefault(pubkey, ValidatorIndex.MAX);
->>>>>>> e102cbaf
   }
 }