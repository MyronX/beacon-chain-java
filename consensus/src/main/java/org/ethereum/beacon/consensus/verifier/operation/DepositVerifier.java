--- conflicted
+++ resolved
@@ -24,13 +24,8 @@
  */
 public class DepositVerifier implements OperationVerifier<Deposit> {
 
-<<<<<<< HEAD
-  private final SpecHelpers spec;
+  private final BeaconChainSpec spec;
   private final SSZSerializer ssz = new SSZBuilder().buildSerializer();
-=======
-  private final BeaconChainSpec spec;
-  private final Serializer ssz = Serializer.annotationSerializer();
->>>>>>> 427e00b9
 
   public DepositVerifier(BeaconChainSpec spec) {
     this.spec = spec;
