--- conflicted
+++ resolved
@@ -40,13 +40,8 @@
         serializedDataHash,
         deposit.getMerkleBranch(),
         chainSpec.getDepositContractTreeDepth(),
-<<<<<<< HEAD
         deposit.getDepositIndex(),
-        state.getLatestDepositRoot())) {
-=======
-        deposit.getMerkleTreeIndex(),
         state.getLatestEth1Data().getDepositRoot())) {
->>>>>>> ef3906c6
 
       return failedResult(
           "merkle proof verification failed, serialized_data_hash = %s", serializedDataHash);
