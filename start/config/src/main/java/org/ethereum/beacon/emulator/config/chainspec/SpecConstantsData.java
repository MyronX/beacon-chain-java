package org.ethereum.beacon.emulator.config.chainspec;

<<<<<<< HEAD
import org.ethereum.beacon.core.spec.SpecConstants;
=======
import com.fasterxml.jackson.annotation.JsonIgnoreProperties;
import org.ethereum.beacon.core.spec.SpecConstants;

/** SpecConstants settings object, creates {@link SpecConstants} from user data */
@JsonIgnoreProperties(ignoreUnknown = true)
public class SpecConstantsData {
  private DepositContractParametersData depositContractParameters;
  private HonestValidatorParametersData honestValidatorParameters;
  private InitialValuesData initialValues;
  private MaxOperationsPerBlockData maxOperationsPerBlock;
  private MiscParametersData miscParameters;
  private GweiValuesData gweiValues;
  private RewardAndPenaltyQuotientsData rewardAndPenaltyQuotients;
  private StateListLengthsData stateListLengths;
  private TimeParametersData timeParameters;

  public DepositContractParametersData getDepositContractParameters() {
    return depositContractParameters;
  }
>>>>>>> 92a5a560

public interface SpecConstantsData {
  static SpecConstantsData getDefaultCopy() {
    SpecConstants specs = SpecConstants.DEFAULT;

    return new SpecConstantsData() {
      private DepositContractParametersData depositContractParametersData =
          new DepositContractParametersData() {
            {
              setDEPOSIT_CONTRACT_ADDRESS(specs.getDepositContractAddress().toString());
              setDEPOSIT_CONTRACT_TREE_DEPTH(specs.getDepositContractTreeDepth().toString());
            }
          };

      private HonestValidatorParametersData honestValidatorParametersData =
          new HonestValidatorParametersData() {
            {
              setETH1_FOLLOW_DISTANCE(specs.getEth1FollowDistance());
            }
          };

      private InitialValuesData initialValuesData =
          new InitialValuesData() {
            {
              setBLS_WITHDRAWAL_PREFIX_BYTE(specs.getBlsWithdrawalPrefixByte().toString());
              setEMPTY_SIGNATURE(specs.getEmptySignature().copy().toString());
              setFAR_FUTURE_EPOCH(specs.getFarFutureEpoch().toString());
              setGENESIS_FORK_VERSION(specs.getGenesisForkVersion().toString());
              setGENESIS_SLOT(Long.toUnsignedString(specs.getGenesisSlot().getValue()));
              setGENESIS_START_SHARD(specs.getGenesisStartShard().intValue());
              setZERO_HASH(specs.getZeroHash().toString());
            }
          };

      private MaxOperationsPerBlockData maxOperationsPerBlockData =
          new MaxOperationsPerBlockData() {
            {
              setMAX_ATTESTATIONS(specs.getMaxAttestations());
              setMAX_ATTESTER_SLASHINGS(specs.getMaxAttesterSlashings());
              setMAX_DEPOSITS(specs.getMaxDeposits());
              setMAX_PROPOSER_SLASHINGS(specs.getMaxProposerSlashings());
              setMAX_TRANSFERS(specs.getMaxTransfers());
              setMAX_VOLUNTARY_EXITS(specs.getMaxVoluntaryExits());
            }
          };

      private MiscParametersData miscParametersData =
          new MiscParametersData() {
            {
              setBEACON_CHAIN_SHARD_NUMBER(specs.getBeaconChainShardNumber().toString());
              setMAX_BALANCE_CHURN_QUOTIENT(specs.getMaxBalanceChurnQuotient().toString());
              setMAX_INDICES_PER_SLASHABLE_VOTE(specs.getMaxIndicesPerSlashableVote().toString());
              setSHARD_COUNT(specs.getShardCount().toString());
              setTARGET_COMMITTEE_SIZE(specs.getTargetCommitteeSize().toString());
              setMAX_EXIT_DEQUEUES_PER_EPOCH(specs.getMaxExitDequesPerEpoch().toString());
            }
          };

      private GweiValuesData gweiValuesData =
          new GweiValuesData() {
            {
              setEJECTION_BALANCE(Long.toUnsignedString(specs.getEjectionBalance().getValue()));
              setFORK_CHOICE_BALANCE_INCREMENT(
                  Long.toUnsignedString(specs.getForkChoiceBalanceIncrement().getValue()));
              setMIN_DEPOSIT_AMOUNT(Long.toUnsignedString(specs.getMinDepositAmount().getValue()));
              setMAX_DEPOSIT_AMOUNT(Long.toUnsignedString(specs.getMaxDepositAmount().getValue()));
            }
          };

      private RewardAndPenaltyQuotientsData rewardAndPenaltyQuotientsData =
          new RewardAndPenaltyQuotientsData() {
            {
              setBASE_REWARD_QUOTIENT(specs.getBaseRewardQuotient().toString());
              setINACTIVITY_PENALTY_QUOTIENT(specs.getInactivityPenaltyQuotient().toString());
              setWHISTLEBLOWER_REWARD_QUOTIENT(specs.getWhistleblowerRewardQuotient().toString());
              setATTESTATION_INCLUSION_REWARD_QUOTIENT(
                  specs.getAttestationInclusionRewardQuotient().toString());
              setMIN_PENALTY_QUOTIENT(specs.getMinPenaltyQuotient().toString());
            }
          };

      private StateListLengthsData stateListLengthsData =
          new StateListLengthsData() {
            {
              setLATEST_RANDAO_MIXES_LENGTH(specs.getLatestRandaoMixesLength().toString());
              setLATEST_ACTIVE_INDEX_ROOTS_LENGTH(
                  specs.getLatestActiveIndexRootsLength().toString());
              setLATEST_SLASHED_EXIT_LENGTH(specs.getLatestSlashedExitLength().toString());
            }
          };

      private TimeParametersData timeParametersData =
          new TimeParametersData() {
            {
              setMIN_ATTESTATION_INCLUSION_DELAY(
                  Long.toUnsignedString(specs.getMinAttestationInclusionDelay().getValue()));
              setACTIVATION_EXIT_DELAY(specs.getActivationExitDelay().toString());
              setEPOCHS_PER_ETH1_VOTING_PERIOD(specs.getEpochsPerEth1VotingPeriod().toString());
              setMIN_SEED_LOOKAHEAD(specs.getMinSeedLookahead().toString());
              setMIN_VALIDATOR_WITHDRAWABILITY_DELAY(
                  specs.getMinValidatorWithdrawabilityDelay().toString());
              setSECONDS_PER_SLOT(Long.toString(specs.getSecondsPerSlot().getValue()));
              setSLOTS_PER_EPOCH(Long.toUnsignedString(specs.getSlotsPerEpoch().getValue()));
              setPERSISTENT_COMMITTEE_PERIOD(specs.getPersistentCommitteePeriod().toString());
              setSLOTS_PER_HISTORICAL_ROOT(
                  Long.toUnsignedString(specs.getSlotsPerHistoricalRoot().getValue()));
            }
          };

      @Override
      public DepositContractParametersData getDepositContractParameters() {
        return depositContractParametersData;
      }

      @Override
      public void setDepositContractParameters(
          DepositContractParametersData depositContractParameters) {
        throw new RuntimeException("Not supported!");
      }

      @Override
      public HonestValidatorParametersData getHonestValidatorParameters() {
        return honestValidatorParametersData;
      }

      @Override
      public void setHonestValidatorParameters(
          HonestValidatorParametersData honestValidatorParameters) {
        throw new RuntimeException("Not supported!");
      }

      @Override
      public InitialValuesData getInitialValues() {
        return initialValuesData;
      }

      @Override
      public void setInitialValues(InitialValuesData initialValues) {
        throw new RuntimeException("Not supported!");
      }

      @Override
      public MaxOperationsPerBlockData getMaxOperationsPerBlock() {
        return maxOperationsPerBlockData;
      }

      @Override
      public void setMaxOperationsPerBlock(MaxOperationsPerBlockData maxOperationsPerBlock) {
        throw new RuntimeException("Not supported!");
      }

      @Override
      public MiscParametersData getMiscParameters() {
        return miscParametersData;
      }

      @Override
      public void setMiscParameters(MiscParametersData miscParameters) {
        throw new RuntimeException("Not supported!");
      }

      @Override
      public GweiValuesData getGweiValues() {
        return gweiValuesData;
      }

      @Override
      public void setGweiValues(GweiValuesData gweiValues) {
        throw new RuntimeException("Not supported!");
      }

      @Override
      public RewardAndPenaltyQuotientsData getRewardAndPenaltyQuotients() {
        return rewardAndPenaltyQuotientsData;
      }

      @Override
      public void setRewardAndPenaltyQuotients(
          RewardAndPenaltyQuotientsData rewardAndPenaltyQuotients) {
        throw new RuntimeException("Not supported!");
      }

      @Override
      public StateListLengthsData getStateListLengths() {
        return stateListLengthsData;
      }

      @Override
      public void setStateListLengths(StateListLengthsData stateListLengths) {
        throw new RuntimeException("Not supported!");
      }

      @Override
      public TimeParametersData getTimeParameters() {
        return timeParametersData;
      }

      @Override
      public void setTimeParameters(TimeParametersData timeParameters) {
        throw new RuntimeException("Not supported!");
      }
    };
  }

  DepositContractParametersData getDepositContractParameters();

  void setDepositContractParameters(DepositContractParametersData depositContractParameters);

  HonestValidatorParametersData getHonestValidatorParameters();

  void setHonestValidatorParameters(HonestValidatorParametersData honestValidatorParameters);

  InitialValuesData getInitialValues();

  void setInitialValues(InitialValuesData initialValues);

  MaxOperationsPerBlockData getMaxOperationsPerBlock();

  void setMaxOperationsPerBlock(MaxOperationsPerBlockData maxOperationsPerBlock);

  MiscParametersData getMiscParameters();

  void setMiscParameters(MiscParametersData miscParameters);

  GweiValuesData getGweiValues();

  void setGweiValues(GweiValuesData gweiValues);

  RewardAndPenaltyQuotientsData getRewardAndPenaltyQuotients();

  void setRewardAndPenaltyQuotients(RewardAndPenaltyQuotientsData rewardAndPenaltyQuotients);

  StateListLengthsData getStateListLengths();

  void setStateListLengths(StateListLengthsData stateListLengths);

  TimeParametersData getTimeParameters();

  void setTimeParameters(TimeParametersData timeParameters);
}<|MERGE_RESOLUTION|>--- conflicted
+++ resolved
@@ -1,8 +1,5 @@
 package org.ethereum.beacon.emulator.config.chainspec;
 
-<<<<<<< HEAD
-import org.ethereum.beacon.core.spec.SpecConstants;
-=======
 import com.fasterxml.jackson.annotation.JsonIgnoreProperties;
 import org.ethereum.beacon.core.spec.SpecConstants;
 
@@ -22,244 +19,72 @@
   public DepositContractParametersData getDepositContractParameters() {
     return depositContractParameters;
   }
->>>>>>> 92a5a560
 
-public interface SpecConstantsData {
-  static SpecConstantsData getDefaultCopy() {
-    SpecConstants specs = SpecConstants.DEFAULT;
-
-    return new SpecConstantsData() {
-      private DepositContractParametersData depositContractParametersData =
-          new DepositContractParametersData() {
-            {
-              setDEPOSIT_CONTRACT_ADDRESS(specs.getDepositContractAddress().toString());
-              setDEPOSIT_CONTRACT_TREE_DEPTH(specs.getDepositContractTreeDepth().toString());
-            }
-          };
-
-      private HonestValidatorParametersData honestValidatorParametersData =
-          new HonestValidatorParametersData() {
-            {
-              setETH1_FOLLOW_DISTANCE(specs.getEth1FollowDistance());
-            }
-          };
-
-      private InitialValuesData initialValuesData =
-          new InitialValuesData() {
-            {
-              setBLS_WITHDRAWAL_PREFIX_BYTE(specs.getBlsWithdrawalPrefixByte().toString());
-              setEMPTY_SIGNATURE(specs.getEmptySignature().copy().toString());
-              setFAR_FUTURE_EPOCH(specs.getFarFutureEpoch().toString());
-              setGENESIS_FORK_VERSION(specs.getGenesisForkVersion().toString());
-              setGENESIS_SLOT(Long.toUnsignedString(specs.getGenesisSlot().getValue()));
-              setGENESIS_START_SHARD(specs.getGenesisStartShard().intValue());
-              setZERO_HASH(specs.getZeroHash().toString());
-            }
-          };
-
-      private MaxOperationsPerBlockData maxOperationsPerBlockData =
-          new MaxOperationsPerBlockData() {
-            {
-              setMAX_ATTESTATIONS(specs.getMaxAttestations());
-              setMAX_ATTESTER_SLASHINGS(specs.getMaxAttesterSlashings());
-              setMAX_DEPOSITS(specs.getMaxDeposits());
-              setMAX_PROPOSER_SLASHINGS(specs.getMaxProposerSlashings());
-              setMAX_TRANSFERS(specs.getMaxTransfers());
-              setMAX_VOLUNTARY_EXITS(specs.getMaxVoluntaryExits());
-            }
-          };
-
-      private MiscParametersData miscParametersData =
-          new MiscParametersData() {
-            {
-              setBEACON_CHAIN_SHARD_NUMBER(specs.getBeaconChainShardNumber().toString());
-              setMAX_BALANCE_CHURN_QUOTIENT(specs.getMaxBalanceChurnQuotient().toString());
-              setMAX_INDICES_PER_SLASHABLE_VOTE(specs.getMaxIndicesPerSlashableVote().toString());
-              setSHARD_COUNT(specs.getShardCount().toString());
-              setTARGET_COMMITTEE_SIZE(specs.getTargetCommitteeSize().toString());
-              setMAX_EXIT_DEQUEUES_PER_EPOCH(specs.getMaxExitDequesPerEpoch().toString());
-            }
-          };
-
-      private GweiValuesData gweiValuesData =
-          new GweiValuesData() {
-            {
-              setEJECTION_BALANCE(Long.toUnsignedString(specs.getEjectionBalance().getValue()));
-              setFORK_CHOICE_BALANCE_INCREMENT(
-                  Long.toUnsignedString(specs.getForkChoiceBalanceIncrement().getValue()));
-              setMIN_DEPOSIT_AMOUNT(Long.toUnsignedString(specs.getMinDepositAmount().getValue()));
-              setMAX_DEPOSIT_AMOUNT(Long.toUnsignedString(specs.getMaxDepositAmount().getValue()));
-            }
-          };
-
-      private RewardAndPenaltyQuotientsData rewardAndPenaltyQuotientsData =
-          new RewardAndPenaltyQuotientsData() {
-            {
-              setBASE_REWARD_QUOTIENT(specs.getBaseRewardQuotient().toString());
-              setINACTIVITY_PENALTY_QUOTIENT(specs.getInactivityPenaltyQuotient().toString());
-              setWHISTLEBLOWER_REWARD_QUOTIENT(specs.getWhistleblowerRewardQuotient().toString());
-              setATTESTATION_INCLUSION_REWARD_QUOTIENT(
-                  specs.getAttestationInclusionRewardQuotient().toString());
-              setMIN_PENALTY_QUOTIENT(specs.getMinPenaltyQuotient().toString());
-            }
-          };
-
-      private StateListLengthsData stateListLengthsData =
-          new StateListLengthsData() {
-            {
-              setLATEST_RANDAO_MIXES_LENGTH(specs.getLatestRandaoMixesLength().toString());
-              setLATEST_ACTIVE_INDEX_ROOTS_LENGTH(
-                  specs.getLatestActiveIndexRootsLength().toString());
-              setLATEST_SLASHED_EXIT_LENGTH(specs.getLatestSlashedExitLength().toString());
-            }
-          };
-
-      private TimeParametersData timeParametersData =
-          new TimeParametersData() {
-            {
-              setMIN_ATTESTATION_INCLUSION_DELAY(
-                  Long.toUnsignedString(specs.getMinAttestationInclusionDelay().getValue()));
-              setACTIVATION_EXIT_DELAY(specs.getActivationExitDelay().toString());
-              setEPOCHS_PER_ETH1_VOTING_PERIOD(specs.getEpochsPerEth1VotingPeriod().toString());
-              setMIN_SEED_LOOKAHEAD(specs.getMinSeedLookahead().toString());
-              setMIN_VALIDATOR_WITHDRAWABILITY_DELAY(
-                  specs.getMinValidatorWithdrawabilityDelay().toString());
-              setSECONDS_PER_SLOT(Long.toString(specs.getSecondsPerSlot().getValue()));
-              setSLOTS_PER_EPOCH(Long.toUnsignedString(specs.getSlotsPerEpoch().getValue()));
-              setPERSISTENT_COMMITTEE_PERIOD(specs.getPersistentCommitteePeriod().toString());
-              setSLOTS_PER_HISTORICAL_ROOT(
-                  Long.toUnsignedString(specs.getSlotsPerHistoricalRoot().getValue()));
-            }
-          };
-
-      @Override
-      public DepositContractParametersData getDepositContractParameters() {
-        return depositContractParametersData;
-      }
-
-      @Override
-      public void setDepositContractParameters(
-          DepositContractParametersData depositContractParameters) {
-        throw new RuntimeException("Not supported!");
-      }
-
-      @Override
-      public HonestValidatorParametersData getHonestValidatorParameters() {
-        return honestValidatorParametersData;
-      }
-
-      @Override
-      public void setHonestValidatorParameters(
-          HonestValidatorParametersData honestValidatorParameters) {
-        throw new RuntimeException("Not supported!");
-      }
-
-      @Override
-      public InitialValuesData getInitialValues() {
-        return initialValuesData;
-      }
-
-      @Override
-      public void setInitialValues(InitialValuesData initialValues) {
-        throw new RuntimeException("Not supported!");
-      }
-
-      @Override
-      public MaxOperationsPerBlockData getMaxOperationsPerBlock() {
-        return maxOperationsPerBlockData;
-      }
-
-      @Override
-      public void setMaxOperationsPerBlock(MaxOperationsPerBlockData maxOperationsPerBlock) {
-        throw new RuntimeException("Not supported!");
-      }
-
-      @Override
-      public MiscParametersData getMiscParameters() {
-        return miscParametersData;
-      }
-
-      @Override
-      public void setMiscParameters(MiscParametersData miscParameters) {
-        throw new RuntimeException("Not supported!");
-      }
-
-      @Override
-      public GweiValuesData getGweiValues() {
-        return gweiValuesData;
-      }
-
-      @Override
-      public void setGweiValues(GweiValuesData gweiValues) {
-        throw new RuntimeException("Not supported!");
-      }
-
-      @Override
-      public RewardAndPenaltyQuotientsData getRewardAndPenaltyQuotients() {
-        return rewardAndPenaltyQuotientsData;
-      }
-
-      @Override
-      public void setRewardAndPenaltyQuotients(
-          RewardAndPenaltyQuotientsData rewardAndPenaltyQuotients) {
-        throw new RuntimeException("Not supported!");
-      }
-
-      @Override
-      public StateListLengthsData getStateListLengths() {
-        return stateListLengthsData;
-      }
-
-      @Override
-      public void setStateListLengths(StateListLengthsData stateListLengths) {
-        throw new RuntimeException("Not supported!");
-      }
-
-      @Override
-      public TimeParametersData getTimeParameters() {
-        return timeParametersData;
-      }
-
-      @Override
-      public void setTimeParameters(TimeParametersData timeParameters) {
-        throw new RuntimeException("Not supported!");
-      }
-    };
+  public void setDepositContractParameters(DepositContractParametersData depositContractParameters) {
+    this.depositContractParameters = depositContractParameters;
   }
 
-  DepositContractParametersData getDepositContractParameters();
+  public HonestValidatorParametersData getHonestValidatorParameters() {
+    return honestValidatorParameters;
+  }
 
-  void setDepositContractParameters(DepositContractParametersData depositContractParameters);
+  public void setHonestValidatorParameters(HonestValidatorParametersData honestValidatorParameters) {
+    this.honestValidatorParameters = honestValidatorParameters;
+  }
 
-  HonestValidatorParametersData getHonestValidatorParameters();
+  public InitialValuesData getInitialValues() {
+    return initialValues;
+  }
 
-  void setHonestValidatorParameters(HonestValidatorParametersData honestValidatorParameters);
+  public void setInitialValues(InitialValuesData initialValues) {
+    this.initialValues = initialValues;
+  }
 
-  InitialValuesData getInitialValues();
+  public MaxOperationsPerBlockData getMaxOperationsPerBlock() {
+    return maxOperationsPerBlock;
+  }
 
-  void setInitialValues(InitialValuesData initialValues);
+  public void setMaxOperationsPerBlock(MaxOperationsPerBlockData maxOperationsPerBlock) {
+    this.maxOperationsPerBlock = maxOperationsPerBlock;
+  }
 
-  MaxOperationsPerBlockData getMaxOperationsPerBlock();
+  public MiscParametersData getMiscParameters() {
+    return miscParameters;
+  }
 
-  void setMaxOperationsPerBlock(MaxOperationsPerBlockData maxOperationsPerBlock);
+  public void setMiscParameters(MiscParametersData miscParameters) {
+    this.miscParameters = miscParameters;
+  }
 
-  MiscParametersData getMiscParameters();
+  public GweiValuesData getGweiValues() {
+    return gweiValues;
+  }
 
-  void setMiscParameters(MiscParametersData miscParameters);
+  public void setGweiValues(GweiValuesData gweiValues) {
+    this.gweiValues = gweiValues;
+  }
 
-  GweiValuesData getGweiValues();
+  public RewardAndPenaltyQuotientsData getRewardAndPenaltyQuotients() {
+    return rewardAndPenaltyQuotients;
+  }
 
-  void setGweiValues(GweiValuesData gweiValues);
+  public void setRewardAndPenaltyQuotients(RewardAndPenaltyQuotientsData rewardAndPenaltyQuotients) {
+    this.rewardAndPenaltyQuotients = rewardAndPenaltyQuotients;
+  }
 
-  RewardAndPenaltyQuotientsData getRewardAndPenaltyQuotients();
+  public StateListLengthsData getStateListLengths() {
+    return stateListLengths;
+  }
 
-  void setRewardAndPenaltyQuotients(RewardAndPenaltyQuotientsData rewardAndPenaltyQuotients);
+  public void setStateListLengths(StateListLengthsData stateListLengths) {
+    this.stateListLengths = stateListLengths;
+  }
 
-  StateListLengthsData getStateListLengths();
+  public TimeParametersData getTimeParameters() {
+    return timeParameters;
+  }
 
-  void setStateListLengths(StateListLengthsData stateListLengths);
-
-  TimeParametersData getTimeParameters();
-
-  void setTimeParameters(TimeParametersData timeParameters);
+  public void setTimeParameters(TimeParametersData timeParameters) {
+    this.timeParameters = timeParameters;
+  }
 }