--- conflicted
+++ resolved
@@ -8,12 +8,9 @@
 
 @JsonIgnoreProperties(ignoreUnknown = true)
 public class SpecData implements Config {
-<<<<<<< HEAD
-  @JsonDeserialize(as = SpecConstantsDataImpl.class)
-=======
   public static final SpecData NOT_DEFINED = new SpecData();
 
->>>>>>> a1ee101f
+  @JsonDeserialize(as = SpecConstantsDataImpl.class)
   private SpecConstantsData specConstants;
   private SpecHelpersData specHelpersOptions = new SpecHelpersData();
 
