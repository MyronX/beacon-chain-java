package org.ethereum.beacon.emulator.config.simulator;

import com.fasterxml.jackson.annotation.JsonIgnoreProperties;
import com.fasterxml.jackson.annotation.JsonProperty;
import java.util.List;
import org.ethereum.beacon.emulator.config.Config;
import org.ethereum.beacon.emulator.config.YamlPrinter;

@JsonIgnoreProperties(ignoreUnknown = true)
public class SimulationPlan implements Config {
  private List<PeersConfig> peers;

  @JsonProperty("bls-verify")
  private boolean blsVerifyEnabled = true;

<<<<<<< HEAD
  @JsonProperty("bls-sign")
  private boolean blsSignEnabled = true;
=======
  @JsonProperty("verify-proof-of-possession")
  private boolean proofVerifyEnabled = true;
>>>>>>> 8d74bffb

  @JsonProperty("genesis-time")
  private int genesisTime = 600;

  private long seed = System.currentTimeMillis();

  public List<PeersConfig> getPeers() {
    return peers;
  }

  public void setPeers(List<PeersConfig> peers) {
    this.peers = peers;
  }

  public boolean isBlsVerifyEnabled() {
    return blsVerifyEnabled;
  }

  public void setBlsVerifyEnabled(boolean blsVerifyEnabled) {
    this.blsVerifyEnabled = blsVerifyEnabled;
  }

  public boolean isBlsSignEnabled() {
    return blsSignEnabled;
  }

  public void setBlsSignEnabled(boolean blsSignEnabled) {
    this.blsSignEnabled = blsSignEnabled;
  }

  public int getGenesisTime() {
    return genesisTime;
  }

  public void setGenesisTime(int genesisTime) {
    this.genesisTime = genesisTime;
  }

  public long getSeed() {
    return seed;
  }

  public void setSeed(long seed) {
    this.seed = seed;
  }

  public boolean isProofVerifyEnabled() {
    return proofVerifyEnabled;
  }

  public void setProofVerifyEnabled(boolean proofVerifyEnabled) {
    this.proofVerifyEnabled = proofVerifyEnabled;
  }

  @Override
  public String toString() {
    return new YamlPrinter(this).getString();
  }
}<|MERGE_RESOLUTION|>--- conflicted
+++ resolved
@@ -13,13 +13,11 @@
   @JsonProperty("bls-verify")
   private boolean blsVerifyEnabled = true;
 
-<<<<<<< HEAD
   @JsonProperty("bls-sign")
   private boolean blsSignEnabled = true;
-=======
+
   @JsonProperty("verify-proof-of-possession")
   private boolean proofVerifyEnabled = true;
->>>>>>> 8d74bffb
 
   @JsonProperty("genesis-time")
   private int genesisTime = 600;
