--- conflicted
+++ resolved
@@ -45,10 +45,7 @@
 
   public static class InteropKeys extends ValidatorKeys {
     private int count;
-<<<<<<< HEAD
-=======
     private int startIndex = 0;
->>>>>>> aa452ce5
 
     public int getCount() {
       return count;
@@ -57,8 +54,6 @@
     public void setCount(int count) {
       this.count = count;
     }
-<<<<<<< HEAD
-=======
 
     public int getStartIndex() {
       return startIndex;
@@ -67,7 +62,6 @@
     public void setStartIndex(int startIndex) {
       this.startIndex = startIndex;
     }
->>>>>>> aa452ce5
   }
 
   public static class ExplicitKeys extends ValidatorKeys {
