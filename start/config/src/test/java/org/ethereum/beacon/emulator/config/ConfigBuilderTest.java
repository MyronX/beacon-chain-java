--- conflicted
+++ resolved
@@ -51,13 +51,8 @@
         new File(getClass().getClassLoader().getResource("chainSpec.yml").getFile());
 
     configBuilder.addYamlConfig(testYamlConfig);
-<<<<<<< HEAD
-    ChainSpecData unmodified = (ChainSpecData) configBuilder.build();
-    ChainSpec chainSpec = unmodified.buildSpecConstants();
-=======
     SpecConstantsData unmodified = (SpecConstantsData) configBuilder.build();
-    SpecConstants specConstants = unmodified.build();
->>>>>>> 77490de5
+    SpecConstants specConstants = unmodified.buildSpecConstants();
 
     SpecConstants specConstantsDefault = SpecConstants.DEFAULT;
     assertEquals(specConstantsDefault.getGenesisEpoch(), specConstants.getGenesisEpoch());
@@ -65,18 +60,10 @@
     assertEquals(specConstantsDefault.getSlotsPerEpoch(), specConstants.getSlotsPerEpoch());
     assertEquals(specConstantsDefault.getSecondsPerSlot(), specConstants.getSecondsPerSlot());
 
-<<<<<<< HEAD
-    configBuilder.addConfigOverride("timeParameters.SLOT_DURATION", "10");
-    ChainSpecData overriden = (ChainSpecData) configBuilder.build();
-    ChainSpec chainSpec2 = overriden.buildSpecConstants();
-    assertNotEquals(chainSpecDefault.getSlotDuration(), chainSpec2.getSlotDuration());
-    assertEquals(UInt64.valueOf(10), chainSpec2.getSlotDuration());
-=======
     configBuilder.addConfigOverride("timeParameters.SECONDS_PER_SLOT", "10");
     SpecConstantsData overriden = (SpecConstantsData) configBuilder.build();
-    SpecConstants specConstants2 = overriden.build();
+    SpecConstants specConstants2 = overriden.buildSpecConstants();
     assertNotEquals(specConstantsDefault.getSecondsPerSlot(), specConstants2.getSecondsPerSlot());
     assertEquals(UInt64.valueOf(10), specConstants2.getSecondsPerSlot());
->>>>>>> 77490de5
   }
 }