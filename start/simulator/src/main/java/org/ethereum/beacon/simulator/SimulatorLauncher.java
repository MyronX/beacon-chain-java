package org.ethereum.beacon.simulator;

import java.io.File;
import java.time.Duration;
import java.util.ArrayList;
import java.util.Collections;
import java.util.HashMap;
import java.util.List;
import java.util.Map;
import java.util.Objects;
import java.util.Random;
import java.util.stream.Collectors;
import org.apache.logging.log4j.Level;
import org.apache.logging.log4j.LogManager;
import org.apache.logging.log4j.Logger;
import org.apache.logging.log4j.core.LoggerContext;
import org.apache.logging.log4j.core.config.Configuration;
import org.apache.logging.log4j.core.config.LoggerConfig;
import org.ethereum.beacon.start.common.Launcher;
import org.ethereum.beacon.chain.observer.ObservableBeaconState;
import org.ethereum.beacon.chain.storage.impl.MemBeaconChainStorageFactory;
import org.ethereum.beacon.consensus.BeaconChainSpec;
import org.ethereum.beacon.consensus.transition.EpochTransitionSummary;
import org.ethereum.beacon.core.BeaconBlock;
import org.ethereum.beacon.core.operations.Attestation;
import org.ethereum.beacon.core.operations.Deposit;
import org.ethereum.beacon.core.spec.SpecConstants;
import org.ethereum.beacon.core.state.Eth1Data;
import org.ethereum.beacon.core.types.SlotNumber;
import org.ethereum.beacon.core.types.Time;
import org.ethereum.beacon.core.types.ValidatorIndex;
import org.ethereum.beacon.crypto.BLS381;
import org.ethereum.beacon.crypto.BLS381.KeyPair;
import org.ethereum.beacon.crypto.BLS381.PrivateKey;
import org.ethereum.beacon.emulator.config.ConfigBuilder;
import org.ethereum.beacon.emulator.config.chainspec.SpecData;
import org.ethereum.beacon.emulator.config.chainspec.SpecBuilder;
import org.ethereum.beacon.emulator.config.main.MainConfig;
import org.ethereum.beacon.emulator.config.main.plan.SimulationPlan;
import org.ethereum.beacon.emulator.config.simulator.PeersConfig;
import org.ethereum.beacon.pow.DepositContract;
import org.ethereum.beacon.schedulers.ControlledSchedulers;
<<<<<<< HEAD
import org.ethereum.beacon.start.common.util.MDCControlledSchedulers;
import org.ethereum.beacon.start.common.util.SimpleDepositContract;
import org.ethereum.beacon.start.common.util.SimulateUtils;
import org.ethereum.beacon.util.stats.TimeCollector;
=======
import org.ethereum.beacon.schedulers.LoggerMDCExecutor;
import org.ethereum.beacon.schedulers.Schedulers;
import org.ethereum.beacon.schedulers.TimeController;
import org.ethereum.beacon.schedulers.TimeControllerImpl;
import org.ethereum.beacon.util.SimulateUtils;
>>>>>>> ef5555e8
import org.ethereum.beacon.validator.crypto.BLS381Credentials;
import org.ethereum.beacon.wire.LocalWireHub;
import org.ethereum.beacon.wire.WireApiSub;
import org.javatuples.Pair;
import reactor.core.publisher.Flux;
import tech.pegasys.artemis.ethereum.core.Hash32;
import tech.pegasys.artemis.util.bytes.Bytes32;
import tech.pegasys.artemis.util.uint.UInt64;

public class SimulatorLauncher implements Runnable {
  private static final Logger logger = LogManager.getLogger("simulator");
  private static final Logger wire = LogManager.getLogger("wire");

  private final MainConfig config;
  private final SimulationPlan simulationPlan;
  private final List<PeersConfig> validators;
  private final List<PeersConfig> observers;
  private final SpecConstants specConstants;
  private final BeaconChainSpec spec;
  private final Level logLevel;
  private final SpecBuilder specBuilder;

  private Random rnd;
  private Time genesisTime;
  private MDCControlledSchedulers controlledSchedulers;
  private LocalWireHub localWireHub;
  private List<BLS381.KeyPair> keyPairs;
  private Eth1Data eth1Data;
  private DepositContract depositContract;
  private TimeCollector proposeTimeCollector;

  private List<Launcher> peers;

  /**
   * Creates Simulator launcher with following settings
   *
   * @param config configuration and run plan.
   * @param specBuilder chain specification builder.
   * @param validators validator peers configuration.
   * @param observers observer peers configuration.
   * @param logLevel Log level, Apache log4j type.
   */
  public SimulatorLauncher(
      MainConfig config,
      SpecBuilder specBuilder,
      List<PeersConfig> validators,
      List<PeersConfig> observers,
      Level logLevel) {
    this.config = config;
    this.simulationPlan = (SimulationPlan) config.getPlan();
    this.specBuilder = specBuilder;
    this.specConstants = specBuilder.buildSpecConstants();
    this.spec = specBuilder.buildSpec();
    this.validators = validators;
    this.observers = observers;
    this.logLevel = logLevel;

    init();
  }

  private void setupLogging() {
    // set logLevel
    if (logLevel != null) {
      LoggerContext context =
          (org.apache.logging.log4j.core.LoggerContext) LogManager.getContext(false);
      Configuration config = context.getConfiguration();
      LoggerConfig loggerConfig = config.getLoggerConfig("simulator");
      loggerConfig.setLevel(logLevel);
      context.updateLoggers();
    }
  }

  private Pair<List<Deposit>, List<BLS381.KeyPair>> getValidatorDeposits(Random rnd) {
    Pair<List<Deposit>, List<BLS381.KeyPair>> deposits =
        SimulateUtils.getAnyDeposits(rnd, spec, validators.size(),
            config.getChainSpec().getSpecHelpersOptions().isBlsVerifyProofOfPossession());
    for (int i = 0; i < validators.size(); i++) {
      if (validators.get(i).getBlsPrivateKey() != null) {
        KeyPair keyPair = KeyPair.create(
            PrivateKey.create(Bytes32.fromHexString(validators.get(i).getBlsPrivateKey())));
        Deposit deposit = deposits.getValue0().get(i);
        deposits.getValue0().set(i, SimulateUtils.getDepositForKeyPair(deposit.getIndex(), rnd, keyPair, spec,
            config.getChainSpec().getSpecHelpersOptions().isBlsVerifyProofOfPossession()));
        deposits.getValue1().set(i, keyPair);
      }
    }

    return deposits;
  }

  public void init() {
    rnd = new Random(simulationPlan.getSeed());
    setupLogging();
    Pair<List<Deposit>, List<BLS381.KeyPair>> validatorDeposits = getValidatorDeposits(rnd);

    List<Deposit> deposits = validatorDeposits.getValue0().stream()
        .filter(Objects::nonNull).collect(Collectors.toList());
    keyPairs = validatorDeposits.getValue1();

    genesisTime = Time.of(simulationPlan.getGenesisTime());

    controlledSchedulers = new MDCControlledSchedulers();
    controlledSchedulers.setCurrentTime(genesisTime.getMillis().getValue() + 1000);

<<<<<<< HEAD
    eth1Data = new Eth1Data(Hash32.random(rnd), Hash32.random(rnd));
=======
    Eth1Data eth1Data = new Eth1Data(Hash32.random(rnd), UInt64.ZERO, Hash32.random(rnd));
>>>>>>> ef5555e8

    localWireHub = new LocalWireHub(s -> wire.trace(s), controlledSchedulers.createNew("wire"));
    DepositContract.ChainStart chainStart =
        new DepositContract.ChainStart(genesisTime, eth1Data, deposits);
    depositContract = new SimpleDepositContract(chainStart);

    proposeTimeCollector = new TimeCollector();
  }

  public Launcher createPeer(String name) {
    return createPeer(new PeersConfig(), null, name);
  }
  public Launcher createPeer(PeersConfig config, BLS381Credentials bls, String name) {
    WireApiSub wireApi =
        localWireHub.createNewPeer(
            name,
            config.getWireInboundDelay(),
            config.getWireOutboundDelay());
    return createPeer(config, bls, wireApi, name);
  }

  public Launcher createPeer(PeersConfig config, BLS381Credentials bls, WireApiSub wireApi, String name) {
    ControlledSchedulers schedulers =
        controlledSchedulers.createNew(name, config.getSystemTimeShift());

    BeaconChainSpec spec = specBuilder.buildSpec();
    return new Launcher(
            spec,
            depositContract,
            bls == null ? null : Collections.singletonList(bls),
            wireApi,
            new MemBeaconChainStorageFactory(spec.getObjectHasher()),
            schedulers,
            proposeTimeCollector);
  }

  public void run() {
    run(Integer.MAX_VALUE);
  }

  public void run(int slotsCount) {
    logger.info("Simulation parameters:\n{}", simulationPlan);
    if (config.getChainSpec().isDefined())
      logger.info("Overridden beacon chain parameters:\n{}", config.getChainSpec());

    peers = new ArrayList<>();

    logger.info("Creating validators...");
    for (int i = 0; i < validators.size(); i++) {

      BLS381Credentials bls;
      if (keyPairs.get(i) == null) {
        bls = null;
      } else {
        bls = config.getChainSpec().getSpecHelpersOptions().isBlsSign() ?
            BLS381Credentials.createWithInsecureSigner(keyPairs.get(i)) :
            BLS381Credentials.createWithDummySigner(keyPairs.get(i));
      }

<<<<<<< HEAD
      peers.add(createPeer(validators.get(i), bls, "V" + i));
=======
      BeaconChainSpec spec = specBuilder.buildSpec();
      Launcher launcher =
          new Launcher(
              spec,
              depositContract,
              Collections.singletonList(bls),
              wireApi,
              new MemBeaconChainStorageFactory(spec.getObjectHasher()),
              schedulers);

      peers.add(launcher);
>>>>>>> ef5555e8

      if ((i + 1) % 100 == 0)
        logger.info("{} validators created", (i + 1));
    }
    logger.info("All validators created");

    logger.info("Creating observer peers...");
    for (int i = 0; i < observers.size(); i++) {
      peers.add(createPeer(observers.get(i), null, "O" + i));
    }

    Map<Integer, ObservableBeaconState> latestStates = new HashMap<>();
    for (int i = 0; i < peers.size(); i++) {
      Launcher launcher = peers.get(i);

      int finalI = i;
      Flux.from(launcher.getSlotTicker().getTickerStream()).subscribe(slot ->
          logger.trace("New slot: " + slot.toString(this.specConstants, genesisTime)));
      Flux.from(launcher.getObservableStateProcessor().getObservableStateStream())
          .subscribe(os -> {
            latestStates.put(finalI, os);
            logger.trace("New observable state: " + os.toString(spec));
          });
      Flux.from(launcher.getBeaconChain().getBlockStatesStream())
          .subscribe(blockState -> logger.trace("Block imported: "
              + blockState.getBlock().toString(this.specConstants, genesisTime, spec::signing_root)));
      if (launcher.getValidatorService() != null) {
        Flux.from(launcher.getValidatorService().getProposedBlocksStream())
            .subscribe(block -> logger.debug("New block created: "
                + block.toString(this.specConstants, genesisTime, spec::signing_root)));
        Flux.from(launcher.getValidatorService().getAttestationsStream())
            .subscribe(attest -> logger.debug("New attestation created: "
                + attest.toString(this.specConstants, genesisTime)));
      }
    }

    // system observer
    Launcher observer = createPeer("X");
    peers.add(observer);

    List<SlotNumber> slots = new ArrayList<>();
    List<Attestation> attestations = new ArrayList<>();
    List<BeaconBlock> blocks = new ArrayList<>();
    List<ObservableBeaconState> states = new ArrayList<>();

    Flux.from(observer.getSlotTicker().getTickerStream()).subscribe(slot -> {
      slots.add(slot);
      logger.debug("New slot: " + slot.toString(specConstants, genesisTime));
    });
    Flux.from(observer.getObservableStateProcessor().getObservableStateStream())
        .subscribe(os -> {
          latestStates.put(peers.size(), os);
          states.add(os);
          logger.debug("New observable state: " + os.toString(spec));
        });
    Flux.from(observer.getWireApi().inboundAttestationsStream())
        .publishOn(observer.getSchedulers().reactorEvents())
        .subscribe(att -> {
          attestations.add(att);
          logger.debug("New attestation received: " + att.toStringShort(specConstants));
        });
    Flux.from(observer.getBeaconChain().getBlockStatesStream())
        .subscribe(blockState -> {
          blocks.add(blockState.getBlock());
          logger.debug("Block imported: "
              + blockState.getBlock().toString(specConstants, genesisTime, spec::signing_root));
        });

    logger.info("Time starts running ...");
    controlledSchedulers.setCurrentTime(
        genesisTime.plus(specConstants.getSecondsPerSlot()).getMillis().getValue() - 9);
    for (int i = 0; i < slotsCount; i++) {
      controlledSchedulers.addTime(
          Duration.ofMillis(specConstants.getSecondsPerSlot().getMillis().getValue()));

      if (slots.size() > 1) {
        logger.warn("More than 1 slot generated: " + slots);
      }
      if (slots.isEmpty()) {
        logger.error("No slots generated");
      }

      Map<Hash32, List<ObservableBeaconState>> grouping = latestStates.values().stream()
          .collect(Collectors.groupingBy(s -> spec.hash_tree_root(s.getLatestSlotState())));

      String statesInfo;
      if (grouping.size() == 1) {
        statesInfo = "all peers on the state " + grouping.keySet().iterator().next().toStringShort();
      } else {
        statesInfo = "peers states differ:  " + grouping.entrySet().stream()
            .map(e -> e.getKey().toStringShort() + ": " + e.getValue().size() + " peers")
            .collect(Collectors.joining(", "));

      }

      logger.info("Slot " + slots.get(0).toStringNumber(specConstants)
          + ", committee: " + spec
          .get_crosslink_committees_at_slot(states.get(0).getLatestSlotState(), slots.get(0))
          + ", blocks: " + blocks.size()
          + ", attestations: " + attestations.size()
          + ", " + statesInfo);

      ObservableBeaconState latestState = states.get(states.size() - 1);
      if (latestState.getLatestSlotState().getSlot().increment().modulo(spec.getConstants().getSlotsPerEpoch())
          .equals(SlotNumber.ZERO)) {
        ObservableBeaconState preEpochState = latestState;
        EpochTransitionSummary summary = observer.getExtendedSlotTransition()
            .applyWithSummary(preEpochState.getLatestSlotState());
        logger.info("Epoch transition "
            + spec.get_current_epoch(preEpochState.getLatestSlotState()).toString(specConstants)
            + "=>"
            + spec.get_current_epoch(preEpochState.getLatestSlotState()).increment().toString(specConstants)
            + ": Justified/Finalized epochs: "
            + summary.getPreState().getCurrentJustifiedEpoch().toString(specConstants)
            + "/"
            + summary.getPreState().getFinalizedEpoch().toString(specConstants)
            + " => "
            + summary.getPostState().getCurrentJustifiedEpoch().toString(specConstants)
            + "/"
            + summary.getPostState().getFinalizedEpoch().toString(specConstants)
        );
        logger.info("  Validators rewarded:"
            + getValidators(" attestations: ", summary.getAttestationRewards())
            + getValidators(" boundary: ", summary.getBoundaryAttestationRewards())
            + getValidators(" head: ", summary.getBeaconHeadAttestationRewards())
            + getValidators(" include distance: ", summary.getInclusionDistanceRewards())
            + getValidators(" attest inclusion: ", summary.getAttestationInclusionRewards())
        );
        logger.info("  Validators penalized:"
            + getValidators(" attestations: ", summary.getAttestationPenalties())
            + getValidators(" boundary: ", summary.getBoundaryAttestationPenalties())
            + getValidators(" head: ", summary.getBeaconHeadAttestationPenalties())
            + getValidators(" penalized epoch: ", summary.getInitiatedExitPenalties())
            + getValidators(" no finality: ", summary.getNoFinalityPenalties())
        );
      }

      slots.clear();
      attestations.clear();
      blocks.clear();
      states.clear();
    }
  }

  public List<Launcher> getPeers() {
    return peers;
  }

  public BeaconChainSpec getSpec() {
    return spec;
  }

  public Random getRnd() {
    return rnd;
  }

  public Time getGenesisTime() {
    return genesisTime;
  }

  public MDCControlledSchedulers getControlledSchedulers() {
    return controlledSchedulers;
  }

  public LocalWireHub getLocalWireHub() {
    return localWireHub;
  }

  public DepositContract getDepositContract() {
    return depositContract;
  }

  private static String getValidators(String info, Map<ValidatorIndex, ?> records) {
    if (records.isEmpty()) return "";
    return info + " ["
        + records.entrySet().stream().map(e -> e.getKey().toString()).collect(Collectors.joining(","))
        + "]";
  }

  public static class Builder {
    private MainConfig config;
    private Level logLevel = Level.INFO;

    public Builder() {}

    public SimulatorLauncher build() {
      assert config != null;
      SimulationPlan simulationPlan = (SimulationPlan) config.getPlan();

      ConfigBuilder<SpecData> specConfigBuilder =
          new ConfigBuilder<>(SpecData.class).addYamlConfigFromResources(
              "/config/spec-constants.yml");
      if (config.getChainSpec().isDefined()) {
        specConfigBuilder.addConfig(config.getChainSpec());
      }

      SpecData spec = specConfigBuilder.build();

      List<PeersConfig> peers = new ArrayList<>();
      for (PeersConfig peer : simulationPlan.getPeers()) {
        for (int i = 0; i < peer.getCount(); i++) {
          peers.add(peer);
        }
      }

      SpecBuilder specBuilder = new SpecBuilder().withSpec(spec);

      return new SimulatorLauncher(
          config,
          specBuilder,
          peers.stream().filter(PeersConfig::isValidator).collect(Collectors.toList()),
          peers.stream().filter(config -> !config.isValidator()).collect(Collectors.toList()),
          logLevel);
    }

    public Builder withConfigFromFile(File file) {
      this.config = new ConfigBuilder<>(MainConfig.class).addYamlConfig(file).build();
      return this;
    }

    public Builder withConfigFromResource(String resourceName) {
      this.config =
          new ConfigBuilder<>(MainConfig.class)
              .addYamlConfigFromResources(resourceName)
              .build();
      return this;
    }

    public Builder withLogLevel(Level logLevel) {
      this.logLevel = logLevel;
      return this;
    }
  }
}<|MERGE_RESOLUTION|>--- conflicted
+++ resolved
@@ -40,18 +40,10 @@
 import org.ethereum.beacon.emulator.config.simulator.PeersConfig;
 import org.ethereum.beacon.pow.DepositContract;
 import org.ethereum.beacon.schedulers.ControlledSchedulers;
-<<<<<<< HEAD
 import org.ethereum.beacon.start.common.util.MDCControlledSchedulers;
 import org.ethereum.beacon.start.common.util.SimpleDepositContract;
 import org.ethereum.beacon.start.common.util.SimulateUtils;
 import org.ethereum.beacon.util.stats.TimeCollector;
-=======
-import org.ethereum.beacon.schedulers.LoggerMDCExecutor;
-import org.ethereum.beacon.schedulers.Schedulers;
-import org.ethereum.beacon.schedulers.TimeController;
-import org.ethereum.beacon.schedulers.TimeControllerImpl;
-import org.ethereum.beacon.util.SimulateUtils;
->>>>>>> ef5555e8
 import org.ethereum.beacon.validator.crypto.BLS381Credentials;
 import org.ethereum.beacon.wire.LocalWireHub;
 import org.ethereum.beacon.wire.WireApiSub;
@@ -156,11 +148,7 @@
     controlledSchedulers = new MDCControlledSchedulers();
     controlledSchedulers.setCurrentTime(genesisTime.getMillis().getValue() + 1000);
 
-<<<<<<< HEAD
-    eth1Data = new Eth1Data(Hash32.random(rnd), Hash32.random(rnd));
-=======
-    Eth1Data eth1Data = new Eth1Data(Hash32.random(rnd), UInt64.ZERO, Hash32.random(rnd));
->>>>>>> ef5555e8
+    eth1Data = new Eth1Data(Hash32.random(rnd), UInt64.ZERO, Hash32.random(rnd));
 
     localWireHub = new LocalWireHub(s -> wire.trace(s), controlledSchedulers.createNew("wire"));
     DepositContract.ChainStart chainStart =
@@ -220,21 +208,7 @@
             BLS381Credentials.createWithDummySigner(keyPairs.get(i));
       }
 
-<<<<<<< HEAD
       peers.add(createPeer(validators.get(i), bls, "V" + i));
-=======
-      BeaconChainSpec spec = specBuilder.buildSpec();
-      Launcher launcher =
-          new Launcher(
-              spec,
-              depositContract,
-              Collections.singletonList(bls),
-              wireApi,
-              new MemBeaconChainStorageFactory(spec.getObjectHasher()),
-              schedulers);
-
-      peers.add(launcher);
->>>>>>> ef5555e8
 
       if ((i + 1) % 100 == 0)
         logger.info("{} validators created", (i + 1));
