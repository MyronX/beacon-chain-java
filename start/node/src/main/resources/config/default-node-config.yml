config:
  db: db
  networks:
    - type: netty

  validator:
    contract: !emulator
      # balance: 55
      keys:
        - !interop
          count: 16
          # seed: 0
      interopCredentials: true
      # eth1BlockHash: 0x4242424242424242424242424242424242424242424242424242424242424242
#    signer: !insecure
#      keys:
#        - !generate
#          count: 16
#          seed: 0

chainSpec:
  specConstants:
    initialValues:
      GENESIS_SLOT: 0
    miscParameters:
      SHARD_COUNT: 4
      TARGET_COMMITTEE_SIZE: 2
    timeParameters:
      SECONDS_PER_SLOT: 10
      MIN_ATTESTATION_INCLUSION_DELAY: 1
      SLOTS_PER_EPOCH: 4
      SLOTS_PER_HISTORICAL_ROOT: 64

    honestValidatorParameters:
      ETH1_FOLLOW_DISTANCE: 1
    stateListLengths:
      EPOCHS_PER_HISTORICAL_VECTOR: 64
      EPOCHS_PER_SLASHINGS_VECTOR: 64

  specHelpersOptions:
    blsVerify: false
    blsVerifyProofOfPossession: false
    blsSign: false
    enableCache: false
    # for interop, genesis time should be overridden with the specified value, so ignore computation
<<<<<<< HEAD
    computableGenesisTime: true
=======
    computableGenesisTime: false
>>>>>>> aa452ce5
<|MERGE_RESOLUTION|>--- conflicted
+++ resolved
@@ -43,8 +43,4 @@
     blsSign: false
     enableCache: false
     # for interop, genesis time should be overridden with the specified value, so ignore computation
-<<<<<<< HEAD
-    computableGenesisTime: true
-=======
     computableGenesisTime: false
->>>>>>> aa452ce5
