--- conflicted
+++ resolved
@@ -1,8 +1,9 @@
 package org.ethereum.beacon.node;
 
-<<<<<<< HEAD
 import java.io.File;
+import java.io.IOException;
 import java.lang.reflect.InvocationTargetException;
+import java.nio.file.Files;
 import java.nio.file.Paths;
 import java.text.ParseException;
 import java.text.SimpleDateFormat;
@@ -15,9 +16,6 @@
 import java.util.concurrent.ThreadFactory;
 import java.util.stream.Collectors;
 import java.util.stream.IntStream;
-=======
-import io.netty.channel.ChannelFutureListener;
->>>>>>> aa452ce5
 import org.apache.logging.log4j.Level;
 import org.apache.logging.log4j.LogManager;
 import org.apache.logging.log4j.Logger;
@@ -28,6 +26,7 @@
 import org.ethereum.beacon.chain.storage.BeaconChainStorage;
 import org.ethereum.beacon.chain.storage.impl.SSZBeaconChainStorageFactory;
 import org.ethereum.beacon.chain.storage.impl.SerializerFactory;
+import org.ethereum.beacon.chain.storage.util.StorageUtils;
 import org.ethereum.beacon.consensus.BeaconChainSpec;
 import org.ethereum.beacon.consensus.BeaconStateEx;
 import org.ethereum.beacon.consensus.ChainStart;
@@ -62,37 +61,13 @@
 import org.ethereum.beacon.start.common.NodeLauncher;
 import org.ethereum.beacon.start.common.util.MDCControlledSchedulers;
 import org.ethereum.beacon.start.common.util.SimpleDepositContract;
-import org.ethereum.beacon.chain.storage.util.StorageUtils;
 import org.ethereum.beacon.util.Objects;
 import org.ethereum.beacon.validator.crypto.BLS381Credentials;
 import org.ethereum.beacon.wire.impl.libp2p.Libp2pLauncher;
 import org.jetbrains.annotations.NotNull;
-<<<<<<< HEAD
-import tech.pegasys.artemis.util.bytes.BytesValue;
-=======
 import reactor.core.publisher.Flux;
 import tech.pegasys.artemis.ethereum.core.Hash32;
 import tech.pegasys.artemis.util.bytes.BytesValue;
-
-import java.io.File;
-import java.io.IOException;
-import java.lang.reflect.InvocationTargetException;
-import java.net.InetSocketAddress;
-import java.net.SocketAddress;
-import java.net.URI;
-import java.nio.file.Files;
-import java.nio.file.Paths;
-import java.text.ParseException;
-import java.text.SimpleDateFormat;
-import java.util.ArrayList;
-import java.util.Collections;
-import java.util.Date;
-import java.util.List;
-import java.util.Random;
-import java.util.TimeZone;
-import java.util.concurrent.ThreadFactory;
-import java.util.stream.IntStream;
->>>>>>> aa452ce5
 
 public class NodeCommandLauncher implements Runnable {
   private static final Logger logger = LogManager.getLogger("node");
@@ -241,7 +216,6 @@
         tcpConnectionManager
             .addActivePeer(InetSocketAddress.createUnresolved(uri.getHost(), uri.getPort()));
       }
-<<<<<<< HEAD
       */
     } else if (networkCfg instanceof Libp2pNetwork) {
       Libp2pNetwork cfg = (Libp2pNetwork) networkCfg;
@@ -256,7 +230,6 @@
         libp2pLauncher.setPrivKey(BytesValue.fromHexString(cfg.getPrivateKey()));
       }
 
-=======
 
       Flux.from(connectionManager.channelsStream())
           .subscribe(
@@ -264,7 +237,6 @@
                 Metrics.peerAdded();
                 ch.getCloseFuture().thenAccept(v -> Metrics.peerRemoved());
               });
->>>>>>> aa452ce5
     } else {
       throw new IllegalArgumentException(
           "This type of network is not supported yet: " + networkCfg.getClass());
@@ -361,16 +333,9 @@
         specBuilder.buildSpec(),
         depositContract,
         credentials,
-<<<<<<< HEAD
         libp2pLauncher, //connectionManager,
-        new SSZBeaconChainStorageFactory(
-            spec.getObjectHasher(),
-            SerializerFactory.createSSZ(specConstants)),
-=======
-        connectionManager,
         db,
         beaconChainStorage,
->>>>>>> aa452ce5
         schedulers,
         true);
     node.start();
