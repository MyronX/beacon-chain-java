package org.ethereum.beacon.ssz;

import org.ethereum.beacon.ssz.type.BooleanPrimitive;
import org.ethereum.beacon.ssz.type.BytesCodec;
import org.ethereum.beacon.ssz.type.HashCodec;
import org.ethereum.beacon.ssz.type.UIntCodec;
import tech.pegasys.artemis.util.bytes.BytesValue;

/**
 * Extension of {@link SSZSerializer} designed to work with encoded data in form of {@link
 * BytesValue} instead of default bytes[]. So it serializes instance to {@link BytesValue} and
 * restores it from this type.
 *
 * <p>Includes several codecs for non-primitive types from tech.pegasys.artemis.util package in
 * {@link #annotationSerializer()}
 */
public class Serializer {

  private static final SSZSerializer ANNOTATION_SERIALIZER;
  private static final Serializer INSTANCE = new Serializer();

  static {
    SSZSerializerBuilder builder = new SSZSerializerBuilder();
    builder.initWithExplicitAnnotations();
    builder.addCodec(new HashCodec());
    builder.addCodec(new UIntCodec());
    builder.addCodec(new BytesCodec());
<<<<<<< HEAD
    builder.addSchemeBuilderCache();
=======
    builder.addCodec(new BooleanPrimitive());
>>>>>>> 00b8c435
    ANNOTATION_SERIALIZER = builder.build();
  }

  private Serializer() {}

  /**
   * Prebuilt SSZ serializer with all codecs enabled
   *
   * @return cached serializer instance
   */
  public static Serializer annotationSerializer() {
    return INSTANCE;
  }

  /**
   * Encodes object of SSZ model to {@link BytesValue}
   *
   * @param input SSZ model instance, marked with {@link
   *     org.ethereum.beacon.ssz.annotation.SSZSerializable} and other SSZ markings
   * @return {@link BytesValue} SSZ encoding of input onject
   */
  public BytesValue encode2(Object input) {
    return BytesValue.wrap(ANNOTATION_SERIALIZER.encode(input));
  }

  /**
   * Decodes encoded SSZ data to instance of some SSZ model
   *
   * @param data Encoded data
   * @param clazz Java class with SSZ model markings
   * @return SSZ model instance filled with input encoded data
   */
  public <C> C decode(BytesValue data, Class<? extends C> clazz) {
    return ANNOTATION_SERIALIZER.decode(data.getArrayUnsafe(), clazz);
  }
}<|MERGE_RESOLUTION|>--- conflicted
+++ resolved
@@ -25,11 +25,8 @@
     builder.addCodec(new HashCodec());
     builder.addCodec(new UIntCodec());
     builder.addCodec(new BytesCodec());
-<<<<<<< HEAD
+    builder.addCodec(new BooleanPrimitive());
     builder.addSchemeBuilderCache();
-=======
-    builder.addCodec(new BooleanPrimitive());
->>>>>>> 00b8c435
     ANNOTATION_SERIALIZER = builder.build();
   }
 
