--- conflicted
+++ resolved
@@ -68,21 +68,14 @@
   }
 
   @Override
-<<<<<<< HEAD
-  public SSZCodec resolveBasicTypeCodec(SSZField field) {
+  public Optional<SSZBasicAccessor> resolveBasicAccessor(SSZField field) {
     SSZSerializable annotation = field.getRawClass().getAnnotation(SSZSerializable.class);
     if (annotation != null && annotation.basicAccessor() != SSZSerializable.VoidBasicCodec.class) {
       try {
-        return annotation.basicAccessor().newInstance();
+        return Optional.of(annotation.basicAccessor().newInstance());
       } catch (InstantiationException | IllegalAccessException e) {
         throw new SSZSchemeException("Can't instantiate accessor for " + field, e);
       }
-=======
-  public Optional<SSZBasicAccessor> resolveBasicAccessor(SSZField field) {
-    Object accessor = getAccessorFromAnnotation(field);
-    if (accessor instanceof SSZBasicAccessor) {
-      return Optional.of((SSZBasicAccessor) accessor);
->>>>>>> 8fb6121d
     }
 
     Class<?> type = field.getRawClass();
