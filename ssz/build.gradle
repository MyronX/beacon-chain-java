apply plugin: 'java-library'

dependencies {
    implementation project(':types')
<<<<<<< HEAD
    implementation project(':util:core')
    implementation 'net.consensys.cava:cava-ssz'
=======
    implementation project(':util')
    api 'net.consensys.cava:cava-ssz'
>>>>>>> ac4bdf63
    implementation 'net.consensys.cava:cava-units'

    testImplementation 'junit:junit'
    testImplementation 'org.assertj:assertj-core'
    testImplementation 'org.mockito:mockito-core'
    testImplementation project(':crypto')
}<|MERGE_RESOLUTION|>--- conflicted
+++ resolved
@@ -1,14 +1,9 @@
 apply plugin: 'java-library'
 
 dependencies {
+    api 'net.consensys.cava:cava-ssz'
     implementation project(':types')
-<<<<<<< HEAD
     implementation project(':util:core')
-    implementation 'net.consensys.cava:cava-ssz'
-=======
-    implementation project(':util')
-    api 'net.consensys.cava:cava-ssz'
->>>>>>> ac4bdf63
     implementation 'net.consensys.cava:cava-units'
 
     testImplementation 'junit:junit'
